﻿<?xml version="1.0" encoding="utf-8"?>
<configuration>
  <startup>
    <supportedRuntime version="v4.0" sku=".NETFramework,Version=v4.5" />
  </startup>
  <appSettings>
    <add key="GalleryUrl" value="https://staging.nuget.org/" />
    <!-- Add "https://preview.nuget.org/" to point to preview and "https://staging.nuget.org/" to point to staging-->
    <add key="ClientSettingsProvider.ServiceUri" value="" />
  </appSettings>
  <system.web>
    <membership defaultProvider="ClientAuthenticationMembershipProvider">
      <providers>
        <add name="ClientAuthenticationMembershipProvider" type="System.Web.ClientServices.Providers.ClientFormsAuthenticationMembershipProvider, System.Web.Extensions, Version=4.0.0.0, Culture=neutral, PublicKeyToken=31bf3856ad364e35" serviceUri="" />
      </providers>
    </membership>
    <roleManager defaultProvider="ClientRoleProvider" enabled="true">
      <providers>
        <add name="ClientRoleProvider" type="System.Web.ClientServices.Providers.ClientRoleProvider, System.Web.Extensions, Version=4.0.0.0, Culture=neutral, PublicKeyToken=31bf3856ad364e35" serviceUri="" cacheTimeout="86400" />
      </providers>
    </roleManager>
  </system.web>
  <runtime>
    <assemblyBinding xmlns="urn:schemas-microsoft-com:asm.v1">
      <dependentAssembly>
        <assemblyIdentity name="Microsoft.Web.XmlTransform" publicKeyToken="b03f5f7f11d50a3a" culture="neutral" />
        <bindingRedirect oldVersion="0.0.0.0-1.2.0.0" newVersion="1.2.0.0" />
      </dependentAssembly>
      <dependentAssembly>
        <assemblyIdentity name="EntityFramework" publicKeyToken="b77a5c561934e089" culture="neutral" />
        <bindingRedirect oldVersion="0.0.0.0-6.0.0.0" newVersion="6.0.0.0" />
      </dependentAssembly>
      <dependentAssembly>
        <assemblyIdentity name="Microsoft.Owin" publicKeyToken="31bf3856ad364e35" culture="neutral" />
        <bindingRedirect oldVersion="0.0.0.0-2.0.2.0" newVersion="2.0.2.0" />
      </dependentAssembly>
      <dependentAssembly>
        <assemblyIdentity name="Microsoft.Owin.Security" publicKeyToken="31bf3856ad364e35" culture="neutral" />
        <bindingRedirect oldVersion="0.0.0.0-2.0.2.0" newVersion="2.0.2.0" />
      </dependentAssembly>
      <dependentAssembly>
        <assemblyIdentity name="System.Web.Mvc" publicKeyToken="31bf3856ad364e35" culture="neutral" />
        <bindingRedirect oldVersion="0.0.0.0-4.0.0.0" newVersion="4.0.0.0" />
      </dependentAssembly>
      <dependentAssembly>
<<<<<<< HEAD
        <assemblyIdentity name="Microsoft.Data.OData" publicKeyToken="31bf3856ad364e35" culture="neutral" />
        <bindingRedirect oldVersion="0.0.0.0-5.6.0.0" newVersion="5.6.0.0" />
      </dependentAssembly>
      <dependentAssembly>
        <assemblyIdentity name="Newtonsoft.Json" publicKeyToken="30ad4fe6b2a6aeed" culture="neutral" />
        <bindingRedirect oldVersion="0.0.0.0-4.5.0.0" newVersion="4.5.0.0" />
      </dependentAssembly>
      <dependentAssembly>
        <assemblyIdentity name="Microsoft.WindowsAzure.Storage" publicKeyToken="31bf3856ad364e35" culture="neutral" />
        <bindingRedirect oldVersion="0.0.0.0-2.1.0.3" newVersion="2.1.0.3" />
=======
        <assemblyIdentity name="Newtonsoft.Json" publicKeyToken="30ad4fe6b2a6aeed" culture="neutral" />
        <bindingRedirect oldVersion="0.0.0.0-6.0.0.0" newVersion="6.0.0.0" />
      </dependentAssembly>
      <dependentAssembly>
        <assemblyIdentity name="Microsoft.Data.OData" publicKeyToken="31bf3856ad364e35" culture="neutral" />
        <bindingRedirect oldVersion="0.0.0.0-5.6.1.0" newVersion="5.6.1.0" />
      </dependentAssembly>
      <dependentAssembly>
        <assemblyIdentity name="System.Web.Razor" publicKeyToken="31bf3856ad364e35" culture="neutral" />
        <bindingRedirect oldVersion="0.0.0.0-3.0.0.0" newVersion="3.0.0.0" />
>>>>>>> 78703fac
      </dependentAssembly>
    </assemblyBinding>
  </runtime>
</configuration><|MERGE_RESOLUTION|>--- conflicted
+++ resolved
@@ -43,18 +43,13 @@
         <bindingRedirect oldVersion="0.0.0.0-4.0.0.0" newVersion="4.0.0.0" />
       </dependentAssembly>
       <dependentAssembly>
-<<<<<<< HEAD
-        <assemblyIdentity name="Microsoft.Data.OData" publicKeyToken="31bf3856ad364e35" culture="neutral" />
-        <bindingRedirect oldVersion="0.0.0.0-5.6.0.0" newVersion="5.6.0.0" />
-      </dependentAssembly>
-      <dependentAssembly>
-        <assemblyIdentity name="Newtonsoft.Json" publicKeyToken="30ad4fe6b2a6aeed" culture="neutral" />
-        <bindingRedirect oldVersion="0.0.0.0-4.5.0.0" newVersion="4.5.0.0" />
+        <assemblyIdentity name="Microsoft.WindowsAzure.Storage" publicKeyToken="31bf3856ad364e35" culture="neutral" />
+        <bindingRedirect oldVersion="0.0.0.0-2.1.0.3" newVersion="2.1.0.3" />
       </dependentAssembly>
       <dependentAssembly>
         <assemblyIdentity name="Microsoft.WindowsAzure.Storage" publicKeyToken="31bf3856ad364e35" culture="neutral" />
         <bindingRedirect oldVersion="0.0.0.0-2.1.0.3" newVersion="2.1.0.3" />
-=======
+      </dependentAssembly>
         <assemblyIdentity name="Newtonsoft.Json" publicKeyToken="30ad4fe6b2a6aeed" culture="neutral" />
         <bindingRedirect oldVersion="0.0.0.0-6.0.0.0" newVersion="6.0.0.0" />
       </dependentAssembly>
@@ -65,7 +60,6 @@
       <dependentAssembly>
         <assemblyIdentity name="System.Web.Razor" publicKeyToken="31bf3856ad364e35" culture="neutral" />
         <bindingRedirect oldVersion="0.0.0.0-3.0.0.0" newVersion="3.0.0.0" />
->>>>>>> 78703fac
       </dependentAssembly>
     </assemblyBinding>
   </runtime>
