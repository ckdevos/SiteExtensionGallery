﻿<?xml version="1.0" encoding="utf-8"?>
<!--
  For more information on how to configure your ASP.NET application, please visit
  http://go.microsoft.com/fwlink/?LinkId=152368
  
  NOTE: If you debug this on your local machine with IIS 7 then install the URL Rewrite Module
  http://www.iis.net/downloads/microsoft/url-rewrite
  -->
<configuration>
  <configSections>
    <section name="entityFramework" type="System.Data.Entity.Internal.ConfigFile.EntityFrameworkSection, EntityFramework, Version=5.0.0.0, Culture=neutral, PublicKeyToken=b77a5c561934e089" requirePermission="false" />
    <sectionGroup name="elmah">
      <section name="security" requirePermission="false" type="Elmah.SecuritySectionHandler, Elmah" />
      <section name="errorLog" requirePermission="false" type="Elmah.ErrorLogSectionHandler, Elmah" />
      <section name="errorMail" requirePermission="false" type="Elmah.ErrorMailSectionHandler, Elmah" />
      <section name="errorFilter" requirePermission="false" type="Elmah.ErrorFilterSectionHandler, Elmah" />
    </sectionGroup>
    <section name="dataCacheClients" type="Microsoft.ApplicationServer.Caching.DataCacheClientsSection, Microsoft.ApplicationServer.Caching.Core" allowLocation="true" allowDefinition="Everywhere" />
    <section name="glimpse" type="Glimpse.Core.Configuration.Section, Glimpse.Core" />
  </configSections>
  <appSettings>
    <!-- If you're running in Azure, we suggest you set these in your .cscfg file. -->

    <!-- ******************* -->
    <!-- DEPLOYMENT SPECIFIC -->
    <!-- ******************* -->
    <!-- These should change on every deployment (to rotate credentials, etc.) -->
    <add key="Gallery.AzureStorageConnectionString" value="" />
    <!-- The connection string for the Azure Storage Account used for Package Storage IF Gallery.StorageType is AzureStorage -->


    <!-- ******************** -->
    <!-- ENVIRONMENT SPECIFIC -->
    <!-- ******************** -->
    <!-- These only need to change when defining a new environment -->
    <!-- development only key, override on live site -->
    <add key="Gallery.Environment" value="Development" />
    <add key="Gallery.FacebookAppId" value="" />
    <!-- Set this if you have a Facebook App ID you want to use for the Like button -->
    <add key="Gallery.GoogleAnalyticsPropertyId" value="" />
    <!-- Set this if you have a Google Analytics property for the site -->
    <add key="Gallery.AzureCdnHost" value="" />
    <!-- Set this to the Azure CDN Host you are using for blob storage, if you have configured one -->
    <add key="Gallery.SiteRoot" value="https://www.siteextensions.net" />
    <add key="reCAPTCHA::PrivateKey" value="6LcebdwSAAAAAI5dI90LpPMFGKDxdCt6fjwEwMut" />
    <add key="reCAPTCHA::PublicKey" value="6LcebdwSAAAAAFI06sH9RRb2VP1HFCjYpg74lKG7" />

    <!-- ************* -->
    <!-- AUTH SETTINGS -->
    <!-- ************* -->
    <!-- Enabling/Disabling and configuring auth providers -->
    <add key="Auth.LocalUser.Enabled" value="true" />
    <add key="Auth.ApiKey.Enabled" value="true" />
    <add key="Auth.MicrosoftAccount.Enabled" value="false" />
    <add key="Auth.MicrosoftAccount.ClientId" value="" />
    <add key="Auth.MicrosoftAccount.ClientSecret" value="" />

    <!-- *************** -->
    <!-- STABLE SETTINGS -->
    <!-- *************** -->
    <!-- Depending on your policy, these likely do not need to vary -->

    <!-- SmtpUri is expected to be of the format: smtps://username:password@host:port. Note that if username contains an "@", you need to URI Encode it! -->
    <add key="Gallery.SmtpUri" value="smtps://azure_8eb20fc81bf68f2281d03c7017e71749%40azure.com:RrD2TSm4iJvrx9p@smtp.sendgrid.net:25" />
    <!-- 
        Location for the Lucene Index.
            AppData -> ~/App_Data/Lucene,
            Temp -> [Path.GetTempPath()]/NuGetGallery/Lucene,
    -->
    <add key="Gallery.LuceneIndexLocation" value="AppData" />
    <add key="Gallery.RequireSSL" value="true" />

<<<<<<< HEAD
    <!-- Set this value to use a remote search service. This overrides ALL other Lucene-related settings and disables indexing jobs. -->
    <add key="Gallery.SearchServiceUri" value="" />
=======
        <!-- Set this value to use a remote search service. This overrides ALL other Lucene-related settings and disables indexing jobs. -->
        <add key="Gallery.SearchServiceUri" value="https://api-search.nuget.org" />
>>>>>>> b41e1d45

    <add key="Gallery.Brand" value="Azure Site Extensions Gallery" />
    <add key="Gallery.GalleryOwner" value="Site Extensions Gallery &lt;siteextensions@outlook.com&gt;" />
    <add key="Gallery.ConfirmEmailAddresses" value="true" />

    <!-- Set this to true if there is a backend worker based on NuGetGallery.Backend. This disables background tasks in the Website -->
    <add key="Gallery.HasWorker" value="false" />
    <add key="Gallery.CollectPerfLogs" value="false" />

    <!-- This is also the default so you can remove this setting if you really want. -->
    <!-- Set this to false if you want to disable search indexing in the background. -->
    <add key="Gallery.AutoUpdateSearchIndex" value="true" />

    <!-- Feature Configuration -->
    <!-- Set to false to disable this feature. Default is enabled. -->
    <add key="Feature.FriendlyLicenses" value="" />

    <!-- ***************** -->
    <!-- ASP.Net settings. -->
    <!-- ***************** -->
    <!-- These should never need to be changed -->
    <add key="webpages:Version" value="2.0.0.0" />
    <add key="PreserveLoginUrl" value="true" />
    <add key="ClientValidationEnabled" value="true" />
    <add key="UnobtrusiveJavaScriptEnabled" value="true" />
  </appSettings>
  <connectionStrings>
    <add name="Gallery.SqlServer" connectionString="Data Source=(LocalDB)\v11.0;Initial Catalog=NuGetGallery;Integrated Security=SSPI" providerName="System.Data.SqlClient" />
  </connectionStrings>
  <elmah>
    <security allowRemoteAccess="true" />
    <errorFilter>
      <test>
        <equal binding="HttpStatusCode" value="404" type="Int32" />
      </test>
    </errorFilter>
    <errorLog type="Elmah.SqlErrorLog, Elmah" connectionStringName="NuGetGallery" />
  </elmah>

  <!-- Ensure only Admins may access elmah and glimpse -->
  <location path="Admin" inheritInChildApplications="false">
    <system.web>
      <httpHandlers>
        <add verb="GET" path="Glimpse" type="Glimpse.AspNet.HttpHandler, Glimpse.AspNet" />
        <add verb="POST,GET,HEAD" path="Errors.axd" type="Elmah.ErrorLogPageFactory, Elmah" />
      </httpHandlers>
      <authorization>
        <allow roles="Admins" />
        <deny users="*" />
      </authorization>
      <customErrors mode="RemoteOnly" />
    </system.web>
    <system.webServer>
      <handlers>
        <add name="Glimpse" path="Glimpse" verb="GET" type="Glimpse.AspNet.HttpHandler, Glimpse.AspNet" preCondition="integratedMode" />
        <add name="Elmah" path="Errors.axd" verb="POST,GET,HEAD" type="Elmah.ErrorLogPageFactory, Elmah" preCondition="integratedMode" />
      </handlers>
      <httpErrors>
        <clear />
      </httpErrors>
    </system.webServer>
  </location>

  <!-- Configure paths containing static files -->
  <location path="Content">
    <system.web>
      <httpHandlers>
        <clear />
      </httpHandlers>
    </system.web>
    <system.webServer>
      <handlers>
        <clear />
        <add name="StaticFile" path="*" verb="*" modules="StaticFileModule,DefaultDocumentModule,DirectoryListingModule" resourceType="Either" requireAccess="Read" />
      </handlers>
    </system.webServer>
  </location>
  <location path="Branding/Content">
    <system.web>
      <httpHandlers>
        <clear />
      </httpHandlers>
    </system.web>
    <system.webServer>
      <handlers>
        <clear />
        <add name="StaticFile" path="*" verb="*" modules="StaticFileModule,DefaultDocumentModule,DirectoryListingModule" resourceType="Either" requireAccess="Read" />
      </handlers>
    </system.webServer>
  </location>

  <location path="Scripts">
    <system.web>
      <httpHandlers>
        <clear />
      </httpHandlers>
    </system.web>
    <system.webServer>
      <handlers>
        <clear />
        <add name="StaticFile" path="*" verb="*" modules="StaticFileModule,DefaultDocumentModule,DirectoryListingModule" resourceType="Either" requireAccess="Read" />
      </handlers>
    </system.webServer>
  </location>
  <location path="Public">
    <system.web>
      <httpHandlers>
        <clear />
      </httpHandlers>
    </system.web>
    <system.webServer>
      <handlers>
        <clear />
        <add name="StaticFile" path="*" verb="*" modules="StaticFileModule,DefaultDocumentModule,DirectoryListingModule" resourceType="Either" requireAccess="Read" />
      </handlers>
    </system.webServer>
  </location>

  <system.web>
    <compilation debug="true" targetFramework="4.5">
      <assemblies>
        <add assembly="System.Web.Abstractions, Version=4.0.0.0, Culture=neutral, PublicKeyToken=31BF3856AD364E35" />
        <add assembly="System.Web.Helpers, Version=2.0.0.0, Culture=neutral, PublicKeyToken=31BF3856AD364E35" />
        <add assembly="System.Web.Routing, Version=2.0.0.0, Culture=neutral, PublicKeyToken=31BF3856AD364E35" />
        <add assembly="System.Web.Mvc, Version=4.0.0.0, Culture=neutral, PublicKeyToken=31BF3856AD364E35" />
        <add assembly="System.Web.WebPages, Version=2.0.0.0, Culture=neutral, PublicKeyToken=31BF3856AD364E35" />
      </assemblies>
    </compilation>
    <pages controlRenderingCompatibilityVersion="4.0">
      <namespaces>
        <add namespace="System.Web.Helpers" />
        <add namespace="System.Web.Mvc" />
        <add namespace="System.Web.Mvc.Ajax" />
        <add namespace="System.Web.Mvc.Html" />
        <add namespace="System.Web.Routing" />
        <add namespace="System.Web.WebPages" />
      </namespaces>
    </pages>
    <httpRuntime targetFramework="4.5" maxQueryStringLength="12000" maxRequestLength="2000000000" requestPathInvalidCharacters="&lt;,&gt;,*,%,:,\,?" />

    <!-- Glimpse: This can be commented in to add additional data to the Trace tab when using WebForms
        <trace writeToDiagnosticsTrace="true" enabled="true" pageOutput="false"/> -->
    <httpModules>
      <add name="ErrorFilter" type="Elmah.ErrorFilterModule, Elmah" />
      <add name="ErrorLog" type="Elmah.ErrorLogModule, Elmah" />
      <add name="ErrorMail" type="Elmah.ErrorMailModule, Elmah" />
      <add name="AsyncFileUpload" type="NuGetGallery.AsyncFileUpload.AsyncFileUploadModule, NuGetGallery" />
      <add name="Glimpse" type="Glimpse.AspNet.HttpModule, Glimpse.AspNet" />
    </httpModules>
    <httpHandlers>
      <!-- Remove Default HTTP Handler -->
      <remove path="*" verb="GET,HEAD,POST" />
    </httpHandlers>
    <!-- Note: The Error.html file is in the ~/Public folder, but the URL Rewrite rules below take ~/Error.html and rewrite it appropriately. -->
    <customErrors mode="RemoteOnly" defaultRedirect="~/Error.html">
      <error statusCode="404" redirect="~/Errors/404" />
      <error statusCode="500" redirect="~/Errors/500" />
    </customErrors>
    <sessionState mode="Off" />
  </system.web>
  <system.webServer>
    <tracing>
      <traceFailedRequests>
        <clear />
        <add path="*">
          <traceAreas>
            <add provider="ASPNET" areas="Infrastructure,Module,Page,AppServices" verbosity="Warning" />
          </traceAreas>
          <failureDefinitions statusCodes="500-599" />
        </add>
      </traceFailedRequests>
    </tracing>
    <httpProtocol>
      <customHeaders>
        <add name="X-Frame-Options" value="deny" />
        <add name="X-XSS-Protection" value="1; mode=block" />
        <add name="X-Content-Type-Options" value="nosniff" />
        <add name="Strict-Transport-Security" value="maxage=31536000; includeSubDomains" />
      </customHeaders>
    </httpProtocol>
    <handlers>
      <!-- This is an essential part of the security configuration, since we disable request filtering in order
            to support Package IDs with ".vb", ".config", etc. We MUST remove the ability to serve static files from the main
            site. Only the ~/Public folder supports static file serving. DO NOT remove this setting without a security review -->
      <remove name="StaticFile" />
    </handlers>
    <modules runAllManagedModulesForAllRequests="true">
      <add name="ErrorLog" type="Elmah.ErrorLogModule, Elmah" preCondition="managedHandler" />
      <add name="ErrorMail" type="Elmah.ErrorMailModule, Elmah" preCondition="managedHandler" />
      <add name="ErrorFilter" type="Elmah.ErrorFilterModule, Elmah" preCondition="managedHandler" />
      <add name="AsyncFileUpload" type="NuGetGallery.AsyncFileUpload.AsyncFileUploadModule, NuGetGallery" preCondition="managedHandler" />
      <add name="Glimpse" type="Glimpse.AspNet.HttpModule, Glimpse.AspNet" preCondition="integratedMode" />
    </modules>
    <validation validateIntegratedModeConfiguration="false" />

    <httpErrors errorMode="DetailedLocalOnly">
      <remove statusCode="404" subStatusCode="-1" />
      <error statusCode="404" path="/Errors/404" responseMode="ExecuteURL" />
      <remove statusCode="500" subStatusCode="-1" />

      <error statusCode="403" subStatusCode="502" path="/Blocked.html" responseMode="ExecuteURL" />
      <error statusCode="403" subStatusCode="503" path="/Blocked.html" responseMode="ExecuteURL" />
      <error statusCode="403" subStatusCode="6" path="/Blocked.html" responseMode="ExecuteURL" />

      <!-- Note: The Error.html file is in the ~/Public folder, but the URL Rewrite rules below take ~/Error.html and rewrite it appropriately. -->
      <!-- Here, we use an HTML page instead of /Errors/500 because if IIS gets a 500, it's a Bad Time(TM) -->
      <error statusCode="500" path="/Error.html" responseMode="ExecuteURL" />
    </httpErrors>
    <security>
      <requestFiltering>
        <!-- Clearing hidden segments and file extensions is done to allow Package IDs with ".vb", ".config", etc.
                in their name to be served. As a result, we disable static file serving above. DO NOT change these settings
                without a security review -->
<<<<<<< HEAD
        <fileExtensions>
          <clear />
        </fileExtensions>
        <hiddenSegments>
          <clear />
        </hiddenSegments>
        <!-- maxAllowedContentLength = 250MB * 1024 * 1024 = 262144000 -->
        <requestLimits maxQueryString="12000" maxAllowedContentLength="262144000" />
      </requestFiltering>
    </security>
    <httpCompression directory="%SystemDrive%\inetpub\temp\IIS Temporary Compressed Files">
      <scheme name="gzip" dll="%Windir%\system32\inetsrv\gzip.dll" />
      <dynamicTypes>
        <add mimeType="text/*" enabled="true" />
        <add mimeType="message/*" enabled="true" />
        <add mimeType="application/javascript" enabled="true" />
        <add mimeType="application/x-javascript" enabled="true" />
        <add mimetype="application/json" enabled="true" />
        <add mimetype="application/atom+xml" enabled="true" />
        <add mimetype="application/atom+xml;charset=utf-8" enabled="true" />
        <add mimeType="*/*" enabled="false" />
      </dynamicTypes>
      <staticTypes>
        <add mimeType="text/*" enabled="true" />
        <add mimeType="message/*" enabled="true" />
        <add mimeType="application/javascript" enabled="true" />
        <add mimeType="application/x-javascript" enabled="true" />
        <add mimetype="application/json" enabled="true" />
        <add mimetype="application/atom+xml" enabled="true" />
        <add mimetype="application/atom+xml;charset=utf-8" enabled="true" />
        <add mimeType="*/*" enabled="false" />
      </staticTypes>
    </httpCompression>
    <urlCompression doStaticCompression="true" doDynamicCompression="true" />
    <rewrite>
      <rewriteMaps>
        <rewriteMap name="MapProtocol" defaultValue="OFF">
          <add key="ON" value="https://" />
          <add key="OFF" value="http://" />
        </rewriteMap>
      </rewriteMaps>
      <rules>
        <rule name="Rewrite Public File">
          <match url="^(.*)$" />
          <conditions logicalGrouping="MatchAll">
            <add input="{APPL_PHYSICAL_PATH}public\{R:1}" matchType="IsFile" />
          </conditions>
          <action type="Rewrite" url="public/{R:1}" />
        </rule>
      </rules>
    </rewrite>
  </system.webServer>
  <runtime>
    <assemblyBinding xmlns="urn:schemas-microsoft-com:asm.v1">
      <dependentAssembly>
        <assemblyIdentity name="System.Web.Mvc" publicKeyToken="31bf3856ad364e35" />
        <bindingRedirect oldVersion="0.0.0.0-4.0.0.0" newVersion="4.0.0.0" />
      </dependentAssembly>
      <dependentAssembly>
        <assemblyIdentity name="RouteMagic" publicKeyToken="84b59be021aa4cee" culture="neutral" />
        <bindingRedirect oldVersion="0.0.0.0-0.2.2.2" newVersion="0.2.2.2" />
      </dependentAssembly>
      <dependentAssembly>
        <assemblyIdentity name="EntityFramework" publicKeyToken="b77a5c561934e089" culture="neutral" />
        <bindingRedirect oldVersion="0.0.0.0-5.0.0.0" newVersion="5.0.0.0" />
      </dependentAssembly>
      <dependentAssembly>
        <assemblyIdentity name="System.Web.WebPages" publicKeyToken="31bf3856ad364e35" culture="neutral" />
        <bindingRedirect oldVersion="0.0.0.0-2.0.0.0" newVersion="2.0.0.0" />
      </dependentAssembly>
      <dependentAssembly>
        <assemblyIdentity name="System.Web.Helpers" publicKeyToken="31bf3856ad364e35" culture="neutral" />
        <bindingRedirect oldVersion="0.0.0.0-2.0.0.0" newVersion="2.0.0.0" />
      </dependentAssembly>
      <dependentAssembly>
        <assemblyIdentity name="System.Web.WebPages.Razor" publicKeyToken="31bf3856ad364e35" culture="neutral" />
        <bindingRedirect oldVersion="0.0.0.0-2.0.0.0" newVersion="2.0.0.0" />
      </dependentAssembly>
      <dependentAssembly>
        <assemblyIdentity name="Microsoft.Data.OData" publicKeyToken="31bf3856ad364e35" culture="neutral" />
        <bindingRedirect oldVersion="0.0.0.0-5.6.0.0" newVersion="5.6.0.0" />
      </dependentAssembly>
      <dependentAssembly>
        <assemblyIdentity name="Microsoft.Web.XmlTransform" publicKeyToken="b03f5f7f11d50a3a" culture="neutral" />
        <bindingRedirect oldVersion="0.0.0.0-1.2.0.0" newVersion="1.2.0.0" />
      </dependentAssembly>
      <dependentAssembly>
        <assemblyIdentity name="Microsoft.Owin" publicKeyToken="31bf3856ad364e35" culture="neutral" />
        <bindingRedirect oldVersion="0.0.0.0-2.0.2.0" newVersion="2.0.2.0" />
      </dependentAssembly>
      <dependentAssembly>
        <assemblyIdentity name="Microsoft.Owin.Security" publicKeyToken="31bf3856ad364e35" culture="neutral" />
        <bindingRedirect oldVersion="0.0.0.0-2.0.2.0" newVersion="2.0.2.0" />
      </dependentAssembly>
      <dependentAssembly>
        <assemblyIdentity name="Newtonsoft.Json" publicKeyToken="30ad4fe6b2a6aeed" culture="neutral" />
        <bindingRedirect oldVersion="0.0.0.0-4.5.0.0" newVersion="4.5.0.0" />
      </dependentAssembly>
    </assemblyBinding>
  </runtime>
  <system.serviceModel>
    <serviceHostingEnvironment aspNetCompatibilityEnabled="true" multipleSiteBindingsEnabled="true" />
  </system.serviceModel>
  <entityFramework>
    <defaultConnectionFactory type="System.Data.Entity.Infrastructure.SqlConnectionFactory, EntityFramework">
      <parameters>
        <parameter value="Data Source=(localdb)\v11.0; Integrated Security=True; MultipleActiveResultSets=True" />
      </parameters>
    </defaultConnectionFactory>
  </entityFramework>
  <glimpse defaultRuntimePolicy="On" endpointBaseUri="~/Admin/Glimpse" serviceLocatorType="NuGetGallery.Diagnostics.NinjectGlimpseServiceLocator, NuGetGallery">
    <runtimePolicies>
      <ignoredTypes>
        <add type="Glimpse.AspNet.Policy.LocalPolicy, Glimpse.AspNet" />
        <add type="Glimpse.Core.Policy.ControlCookiePolicy, Glimpse.Core" />
      </ignoredTypes>
    </runtimePolicies>
  </glimpse>
=======
                <fileExtensions>
                    <clear />
                </fileExtensions>
                <hiddenSegments>
                    <clear />
                </hiddenSegments>
                <!-- maxAllowedContentLength = 250MB * 1024 * 1024 = 262144000 -->
                <requestLimits maxQueryString="12000" maxAllowedContentLength="262144000" />
            </requestFiltering>
        </security>
        <httpCompression directory="%SystemDrive%\inetpub\temp\IIS Temporary Compressed Files">
            <scheme name="gzip" dll="%Windir%\system32\inetsrv\gzip.dll" />
            <dynamicTypes>
                <add mimeType="text/*" enabled="true" />
                <add mimeType="message/*" enabled="true" />
                <add mimeType="application/javascript" enabled="true" />
                <add mimeType="application/x-javascript" enabled="true" />
                <add mimetype="application/json" enabled="true" />
                <add mimetype="application/atom+xml" enabled="true" />
                <add mimetype="application/atom+xml;charset=utf-8" enabled="true" />
                <add mimeType="*/*" enabled="false" />
            </dynamicTypes>
            <staticTypes>
                <add mimeType="text/*" enabled="true" />
                <add mimeType="message/*" enabled="true" />
                <add mimeType="application/javascript" enabled="true" />
                <add mimeType="application/x-javascript" enabled="true" />
                <add mimetype="application/json" enabled="true" />
                <add mimetype="application/atom+xml" enabled="true" />
                <add mimetype="application/atom+xml;charset=utf-8" enabled="true" />
                <add mimeType="*/*" enabled="false" />
            </staticTypes>
        </httpCompression>
        <urlCompression doStaticCompression="true" doDynamicCompression="true" />
        <rewrite>
            <rewriteMaps>
                <rewriteMap name="MapProtocol" defaultValue="OFF">
                    <add key="ON" value="https://" />
                    <add key="OFF" value="http://" />
                </rewriteMap>
            </rewriteMaps>
            <rules>
                <rule name="Rewrite Public File">
                    <match url="^(.*)$" />
                    <conditions logicalGrouping="MatchAll">
                        <add input="{APPL_PHYSICAL_PATH}public\{R:1}" matchType="IsFile" />
                    </conditions>
                    <action type="Rewrite" url="public/{R:1}" />
                </rule>
                <rule name="Cannonicalize Domain Name">
                    <match url="^(.*)$" />
                    <conditions>
                        <add input="{HTTP_HOST}" pattern="^nuget\.org$" />
                    </conditions>
                    <action type="Redirect" url="{MapProtocol:{HTTPS}}www.nuget.org/{R:1}" redirectType="Permanent" />
                </rule>
                <rule name="Legacy feed root URL" stopProcessing="true">
                    <match url="^$" />
                    <conditions>
                        <add input="{HTTP_HOST}" pattern="^packages([0-9]?)\.nuget.org$" />
                    </conditions>
                    <action type="Redirect" url="http://packages.nuget.org/v1/FeedService.svc" redirectType="Permanent" />
                </rule>
                <rule name="Legacy image icon URL" stopProcessing="true">
                    <match url="^media/default/packages/([a-z0-9_][a-z0-9._-]*)/([0-9.]+)/[\w._ -]+\.([a-z]+)$" />
                    <action type="Redirect" url="https://nugetgallery.blob.core.windows.net/icons/{R:1}.{R:2}.{R:3}" redirectType="Permanent" />
                </rule>
                
                <rule name="Rename DotNetFramework Feed">
                    <match url="^api/v2/curated-feeds/dotnetframework(.*)$" />
                    <action url="{MapProtocol:{HTTPS}}{HTTP_HOST}/api/v2/curated-feeds/microsoftdotnet{R:1}" type="Redirect" redirectType="Permanent" />
                </rule>
                <rule name="Rename DotNetFramework Feed Format 2">
                    <match url="^api/v2/curated-feed(.*)name=dotnetframework(.*)$" />
                    <action url="{MapProtocol:{HTTPS}}{HTTP_HOST}/api/v2/curated-feed/{R:1}name=microsoftdotnet{R:2}" type="Redirect" redirectType="Permanent" />
                </rule>
                
                <rule name="Curated Feed Download URL" stopProcessing="true">
                    <match url="^api/v2/curated-feeds/package/" />
                    <action type="None" />
                </rule>
                <rule name="Curated Feed" stopProcessing="true">
                    <match url="^api/v2/curated-feeds/([^/]+)(.*)$" />
                    <action type="Rewrite" url="api/v2/curated-feed{R:2}?name={R:1}" />
                </rule>
            </rules>
        </rewrite>
    </system.webServer>
    <runtime>
        <assemblyBinding xmlns="urn:schemas-microsoft-com:asm.v1">
			<dependentAssembly>
				<assemblyIdentity name="NuGet.Core" publicKeyToken="31BF3856AD364E35" culture="neutral" />
				<bindingRedirect oldVersion="0.0.0.0-2.8.50812.551" newVersion="2.8.50812.551" />
			</dependentAssembly>
            <dependentAssembly>
                <assemblyIdentity name="System.Web.Mvc" publicKeyToken="31bf3856ad364e35" />
                <bindingRedirect oldVersion="0.0.0.0-4.0.0.0" newVersion="4.0.0.0" />
            </dependentAssembly>
            <dependentAssembly>
                <assemblyIdentity name="RouteMagic" publicKeyToken="84b59be021aa4cee" culture="neutral" />
                <bindingRedirect oldVersion="0.0.0.0-0.2.2.2" newVersion="0.2.2.2" />
            </dependentAssembly>
            <dependentAssembly>
                <assemblyIdentity name="EntityFramework" publicKeyToken="b77a5c561934e089" culture="neutral" />
                <bindingRedirect oldVersion="0.0.0.0-5.0.0.0" newVersion="5.0.0.0" />
            </dependentAssembly>
            <dependentAssembly>
                <assemblyIdentity name="System.Web.WebPages" publicKeyToken="31bf3856ad364e35" culture="neutral" />
                <bindingRedirect oldVersion="0.0.0.0-2.0.0.0" newVersion="2.0.0.0" />
            </dependentAssembly>
            <dependentAssembly>
                <assemblyIdentity name="System.Web.Helpers" publicKeyToken="31bf3856ad364e35" culture="neutral" />
                <bindingRedirect oldVersion="0.0.0.0-2.0.0.0" newVersion="2.0.0.0" />
            </dependentAssembly>
            <dependentAssembly>
                <assemblyIdentity name="System.Web.WebPages.Razor" publicKeyToken="31bf3856ad364e35" culture="neutral" />
                <bindingRedirect oldVersion="0.0.0.0-2.0.0.0" newVersion="2.0.0.0" />
            </dependentAssembly>
            <dependentAssembly>
                <assemblyIdentity name="Microsoft.Data.OData" publicKeyToken="31bf3856ad364e35" culture="neutral" />
                <bindingRedirect oldVersion="0.0.0.0-5.6.0.0" newVersion="5.6.0.0" />
            </dependentAssembly>
            <dependentAssembly>
                <assemblyIdentity name="Microsoft.Web.XmlTransform" publicKeyToken="b03f5f7f11d50a3a" culture="neutral" />
                <bindingRedirect oldVersion="0.0.0.0-1.2.0.0" newVersion="1.2.0.0" />
            </dependentAssembly>
            <dependentAssembly>
                <assemblyIdentity name="Microsoft.Owin" publicKeyToken="31bf3856ad364e35" culture="neutral" />
                <bindingRedirect oldVersion="0.0.0.0-2.0.2.0" newVersion="2.0.2.0" />
            </dependentAssembly>
            <dependentAssembly>
                <assemblyIdentity name="Microsoft.Owin.Security" publicKeyToken="31bf3856ad364e35" culture="neutral" />
                <bindingRedirect oldVersion="0.0.0.0-2.0.2.0" newVersion="2.0.2.0" />
            </dependentAssembly>
            <dependentAssembly>
                <assemblyIdentity name="Newtonsoft.Json" publicKeyToken="30ad4fe6b2a6aeed" culture="neutral" />
                <bindingRedirect oldVersion="0.0.0.0-6.0.0.0" newVersion="6.0.0.0" />
            </dependentAssembly>
        </assemblyBinding>
    </runtime>
    <system.serviceModel>
        <serviceHostingEnvironment aspNetCompatibilityEnabled="true" multipleSiteBindingsEnabled="true" />
    </system.serviceModel>
    <entityFramework>
        <defaultConnectionFactory type="System.Data.Entity.Infrastructure.SqlConnectionFactory, EntityFramework">
            <parameters>
                <parameter value="Data Source=(localdb)\v11.0; Integrated Security=True; MultipleActiveResultSets=True" />
            </parameters>
        </defaultConnectionFactory>
    </entityFramework>
    <glimpse defaultRuntimePolicy="On" endpointBaseUri="~/Admin/Glimpse" serviceLocatorType="NuGetGallery.Diagnostics.NinjectGlimpseServiceLocator, NuGetGallery">
        <runtimePolicies>
            <ignoredTypes>
                <add type="Glimpse.AspNet.Policy.LocalPolicy, Glimpse.AspNet" />
                <add type="Glimpse.Core.Policy.ControlCookiePolicy, Glimpse.Core" />
            </ignoredTypes>
        </runtimePolicies>
    </glimpse>
>>>>>>> b41e1d45
</configuration><|MERGE_RESOLUTION|>--- conflicted
+++ resolved
@@ -70,13 +70,8 @@
     <add key="Gallery.LuceneIndexLocation" value="AppData" />
     <add key="Gallery.RequireSSL" value="true" />
 
-<<<<<<< HEAD
     <!-- Set this value to use a remote search service. This overrides ALL other Lucene-related settings and disables indexing jobs. -->
     <add key="Gallery.SearchServiceUri" value="" />
-=======
-        <!-- Set this value to use a remote search service. This overrides ALL other Lucene-related settings and disables indexing jobs. -->
-        <add key="Gallery.SearchServiceUri" value="https://api-search.nuget.org" />
->>>>>>> b41e1d45
 
     <add key="Gallery.Brand" value="Azure Site Extensions Gallery" />
     <add key="Gallery.GalleryOwner" value="Site Extensions Gallery &lt;siteextensions@outlook.com&gt;" />
@@ -290,126 +285,6 @@
         <!-- Clearing hidden segments and file extensions is done to allow Package IDs with ".vb", ".config", etc.
                 in their name to be served. As a result, we disable static file serving above. DO NOT change these settings
                 without a security review -->
-<<<<<<< HEAD
-        <fileExtensions>
-          <clear />
-        </fileExtensions>
-        <hiddenSegments>
-          <clear />
-        </hiddenSegments>
-        <!-- maxAllowedContentLength = 250MB * 1024 * 1024 = 262144000 -->
-        <requestLimits maxQueryString="12000" maxAllowedContentLength="262144000" />
-      </requestFiltering>
-    </security>
-    <httpCompression directory="%SystemDrive%\inetpub\temp\IIS Temporary Compressed Files">
-      <scheme name="gzip" dll="%Windir%\system32\inetsrv\gzip.dll" />
-      <dynamicTypes>
-        <add mimeType="text/*" enabled="true" />
-        <add mimeType="message/*" enabled="true" />
-        <add mimeType="application/javascript" enabled="true" />
-        <add mimeType="application/x-javascript" enabled="true" />
-        <add mimetype="application/json" enabled="true" />
-        <add mimetype="application/atom+xml" enabled="true" />
-        <add mimetype="application/atom+xml;charset=utf-8" enabled="true" />
-        <add mimeType="*/*" enabled="false" />
-      </dynamicTypes>
-      <staticTypes>
-        <add mimeType="text/*" enabled="true" />
-        <add mimeType="message/*" enabled="true" />
-        <add mimeType="application/javascript" enabled="true" />
-        <add mimeType="application/x-javascript" enabled="true" />
-        <add mimetype="application/json" enabled="true" />
-        <add mimetype="application/atom+xml" enabled="true" />
-        <add mimetype="application/atom+xml;charset=utf-8" enabled="true" />
-        <add mimeType="*/*" enabled="false" />
-      </staticTypes>
-    </httpCompression>
-    <urlCompression doStaticCompression="true" doDynamicCompression="true" />
-    <rewrite>
-      <rewriteMaps>
-        <rewriteMap name="MapProtocol" defaultValue="OFF">
-          <add key="ON" value="https://" />
-          <add key="OFF" value="http://" />
-        </rewriteMap>
-      </rewriteMaps>
-      <rules>
-        <rule name="Rewrite Public File">
-          <match url="^(.*)$" />
-          <conditions logicalGrouping="MatchAll">
-            <add input="{APPL_PHYSICAL_PATH}public\{R:1}" matchType="IsFile" />
-          </conditions>
-          <action type="Rewrite" url="public/{R:1}" />
-        </rule>
-      </rules>
-    </rewrite>
-  </system.webServer>
-  <runtime>
-    <assemblyBinding xmlns="urn:schemas-microsoft-com:asm.v1">
-      <dependentAssembly>
-        <assemblyIdentity name="System.Web.Mvc" publicKeyToken="31bf3856ad364e35" />
-        <bindingRedirect oldVersion="0.0.0.0-4.0.0.0" newVersion="4.0.0.0" />
-      </dependentAssembly>
-      <dependentAssembly>
-        <assemblyIdentity name="RouteMagic" publicKeyToken="84b59be021aa4cee" culture="neutral" />
-        <bindingRedirect oldVersion="0.0.0.0-0.2.2.2" newVersion="0.2.2.2" />
-      </dependentAssembly>
-      <dependentAssembly>
-        <assemblyIdentity name="EntityFramework" publicKeyToken="b77a5c561934e089" culture="neutral" />
-        <bindingRedirect oldVersion="0.0.0.0-5.0.0.0" newVersion="5.0.0.0" />
-      </dependentAssembly>
-      <dependentAssembly>
-        <assemblyIdentity name="System.Web.WebPages" publicKeyToken="31bf3856ad364e35" culture="neutral" />
-        <bindingRedirect oldVersion="0.0.0.0-2.0.0.0" newVersion="2.0.0.0" />
-      </dependentAssembly>
-      <dependentAssembly>
-        <assemblyIdentity name="System.Web.Helpers" publicKeyToken="31bf3856ad364e35" culture="neutral" />
-        <bindingRedirect oldVersion="0.0.0.0-2.0.0.0" newVersion="2.0.0.0" />
-      </dependentAssembly>
-      <dependentAssembly>
-        <assemblyIdentity name="System.Web.WebPages.Razor" publicKeyToken="31bf3856ad364e35" culture="neutral" />
-        <bindingRedirect oldVersion="0.0.0.0-2.0.0.0" newVersion="2.0.0.0" />
-      </dependentAssembly>
-      <dependentAssembly>
-        <assemblyIdentity name="Microsoft.Data.OData" publicKeyToken="31bf3856ad364e35" culture="neutral" />
-        <bindingRedirect oldVersion="0.0.0.0-5.6.0.0" newVersion="5.6.0.0" />
-      </dependentAssembly>
-      <dependentAssembly>
-        <assemblyIdentity name="Microsoft.Web.XmlTransform" publicKeyToken="b03f5f7f11d50a3a" culture="neutral" />
-        <bindingRedirect oldVersion="0.0.0.0-1.2.0.0" newVersion="1.2.0.0" />
-      </dependentAssembly>
-      <dependentAssembly>
-        <assemblyIdentity name="Microsoft.Owin" publicKeyToken="31bf3856ad364e35" culture="neutral" />
-        <bindingRedirect oldVersion="0.0.0.0-2.0.2.0" newVersion="2.0.2.0" />
-      </dependentAssembly>
-      <dependentAssembly>
-        <assemblyIdentity name="Microsoft.Owin.Security" publicKeyToken="31bf3856ad364e35" culture="neutral" />
-        <bindingRedirect oldVersion="0.0.0.0-2.0.2.0" newVersion="2.0.2.0" />
-      </dependentAssembly>
-      <dependentAssembly>
-        <assemblyIdentity name="Newtonsoft.Json" publicKeyToken="30ad4fe6b2a6aeed" culture="neutral" />
-        <bindingRedirect oldVersion="0.0.0.0-4.5.0.0" newVersion="4.5.0.0" />
-      </dependentAssembly>
-    </assemblyBinding>
-  </runtime>
-  <system.serviceModel>
-    <serviceHostingEnvironment aspNetCompatibilityEnabled="true" multipleSiteBindingsEnabled="true" />
-  </system.serviceModel>
-  <entityFramework>
-    <defaultConnectionFactory type="System.Data.Entity.Infrastructure.SqlConnectionFactory, EntityFramework">
-      <parameters>
-        <parameter value="Data Source=(localdb)\v11.0; Integrated Security=True; MultipleActiveResultSets=True" />
-      </parameters>
-    </defaultConnectionFactory>
-  </entityFramework>
-  <glimpse defaultRuntimePolicy="On" endpointBaseUri="~/Admin/Glimpse" serviceLocatorType="NuGetGallery.Diagnostics.NinjectGlimpseServiceLocator, NuGetGallery">
-    <runtimePolicies>
-      <ignoredTypes>
-        <add type="Glimpse.AspNet.Policy.LocalPolicy, Glimpse.AspNet" />
-        <add type="Glimpse.Core.Policy.ControlCookiePolicy, Glimpse.Core" />
-      </ignoredTypes>
-    </runtimePolicies>
-  </glimpse>
-=======
                 <fileExtensions>
                     <clear />
                 </fileExtensions>
@@ -568,5 +443,4 @@
             </ignoredTypes>
         </runtimePolicies>
     </glimpse>
->>>>>>> b41e1d45
 </configuration>