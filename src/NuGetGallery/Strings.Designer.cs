--- conflicted
+++ resolved
@@ -232,7 +232,7 @@
         }
         
         /// <summary>
-        ///   Looks up a localized string similar to A user with the provided user name and password does not exist..
+        ///   Looks up a localized string similar to A user with the provided user name and password does not exist. Try logging on with your username if you were using an email address to log on..
         /// </summary>
         public static string UsernameAndPasswordNotFound {
             get {
@@ -250,11 +250,7 @@
         }
         
         /// <summary>
-<<<<<<< HEAD
-        ///   Looks up a localized string similar to A unique user with that username or email address and password does not exist. Try logging on with your username if you were using an email address to log on..
-=======
         ///   Looks up a localized string similar to A user with the provided user name does not exist..
->>>>>>> d07dcde1
         /// </summary>
         public static string UserNotFound {
             get {
