﻿<?xml version="1.0" encoding="utf-8"?>
<Project ToolsVersion="4.0" DefaultTargets="Build" xmlns="http://schemas.microsoft.com/developer/msbuild/2003">
  <Import Project="$(MSBuildExtensionsPath)\$(MSBuildToolsVersion)\Microsoft.Common.props" Condition="Exists('$(MSBuildExtensionsPath)\$(MSBuildToolsVersion)\Microsoft.Common.props')" />
  <PropertyGroup>
    <Configuration Condition=" '$(Configuration)' == '' ">Debug</Configuration>
    <Platform Condition=" '$(Platform)' == '' ">AnyCPU</Platform>
    <ProductVersion>
    </ProductVersion>
    <SchemaVersion>2.0</SchemaVersion>
    <ProjectGuid>{1DACF781-5CD0-4123-8BAC-CD385D864BE5}</ProjectGuid>
    <ProjectTypeGuids>{E3E379DF-F4C6-4180-9B81-6769533ABE47};{349c5851-65df-11da-9384-00065b846f21};{fae04ec0-301f-11d3-bf4b-00c04f79efbc}</ProjectTypeGuids>
    <OutputType>Library</OutputType>
    <AppDesignerFolder>Properties</AppDesignerFolder>
    <RootNamespace>NuGetGallery</RootNamespace>
    <AssemblyName>NuGetGallery</AssemblyName>
    <TargetFrameworkVersion>v4.5</TargetFrameworkVersion>
    <UseIISExpress>true</UseIISExpress>
    <SolutionDir Condition="$(SolutionDir) == '' Or $(SolutionDir) == '*Undefined*'">..\..\</SolutionDir>
    <RestorePackages>true</RestorePackages>
    <TreatWarningsAsErrors>true</TreatWarningsAsErrors>
    <CodeAnalysisRuleSet>..\CodeAnalysis.ruleset</CodeAnalysisRuleSet>
    <CodeAnalysisIgnoreGeneratedCode>true</CodeAnalysisIgnoreGeneratedCode>
    <CodeAnalysisAdditionalOptions>/assemblyCompareMode:StrongNameIgnoringVersion</CodeAnalysisAdditionalOptions>
    <RunCodeAnalysis Condition=" '$(CodeAnalysis)' == 'true' ">true</RunCodeAnalysis>
    <FileUpgradeFlags>
    </FileUpgradeFlags>
    <UpgradeBackupLocation>
    </UpgradeBackupLocation>
    <OldToolsVersion>4.0</OldToolsVersion>
    <TargetFrameworkProfile />
    <IISExpressSSLPort>443</IISExpressSSLPort>
    <DownloadNuGetExe>true</DownloadNuGetExe>
    <IISExpressAnonymousAuthentication>enabled</IISExpressAnonymousAuthentication>
    <IISExpressWindowsAuthentication>disabled</IISExpressWindowsAuthentication>
    <IISExpressUseClassicPipelineMode>false</IISExpressUseClassicPipelineMode>
    <CodeContractsAssemblyMode>0</CodeContractsAssemblyMode>
  </PropertyGroup>
  <PropertyGroup Condition=" '$(Configuration)|$(Platform)' == 'Debug|AnyCPU' ">
    <DebugSymbols>true</DebugSymbols>
    <DebugType>full</DebugType>
    <Optimize>false</Optimize>
    <OutputPath>bin\</OutputPath>
    <DefineConstants>DEBUG;TRACE</DefineConstants>
    <ErrorReport>prompt</ErrorReport>
    <WarningLevel>4</WarningLevel>
    <Prefer32Bit>false</Prefer32Bit>
    <UseVSHostingProcess>true</UseVSHostingProcess>
    <CodeAnalysisRuleSet>..\Frontend.ruleset</CodeAnalysisRuleSet>
    <CodeContractsEnableRuntimeChecking>False</CodeContractsEnableRuntimeChecking>
    <CodeContractsRuntimeOnlyPublicSurface>False</CodeContractsRuntimeOnlyPublicSurface>
    <CodeContractsRuntimeThrowOnFailure>True</CodeContractsRuntimeThrowOnFailure>
    <CodeContractsRuntimeCallSiteRequires>False</CodeContractsRuntimeCallSiteRequires>
    <CodeContractsRuntimeSkipQuantifiers>False</CodeContractsRuntimeSkipQuantifiers>
    <CodeContractsRunCodeAnalysis>False</CodeContractsRunCodeAnalysis>
    <CodeContractsNonNullObligations>False</CodeContractsNonNullObligations>
    <CodeContractsBoundsObligations>False</CodeContractsBoundsObligations>
    <CodeContractsArithmeticObligations>False</CodeContractsArithmeticObligations>
    <CodeContractsEnumObligations>False</CodeContractsEnumObligations>
    <CodeContractsRedundantAssumptions>False</CodeContractsRedundantAssumptions>
    <CodeContractsInferRequires>False</CodeContractsInferRequires>
    <CodeContractsInferEnsures>False</CodeContractsInferEnsures>
    <CodeContractsInferObjectInvariants>False</CodeContractsInferObjectInvariants>
    <CodeContractsSuggestAssumptions>False</CodeContractsSuggestAssumptions>
    <CodeContractsSuggestRequires>True</CodeContractsSuggestRequires>
    <CodeContractsSuggestEnsures>False</CodeContractsSuggestEnsures>
    <CodeContractsSuggestObjectInvariants>False</CodeContractsSuggestObjectInvariants>
    <CodeContractsRunInBackground>True</CodeContractsRunInBackground>
    <CodeContractsShowSquigglies>True</CodeContractsShowSquigglies>
    <CodeContractsUseBaseLine>False</CodeContractsUseBaseLine>
    <CodeContractsEmitXMLDocs>False</CodeContractsEmitXMLDocs>
    <CodeContractsCustomRewriterAssembly />
    <CodeContractsCustomRewriterClass />
    <CodeContractsLibPaths />
    <CodeContractsExtraRewriteOptions />
    <CodeContractsExtraAnalysisOptions />
    <CodeContractsBaseLineFile />
    <CodeContractsCacheAnalysisResults>True</CodeContractsCacheAnalysisResults>
    <CodeContractsRuntimeCheckingLevel>Full</CodeContractsRuntimeCheckingLevel>
    <CodeContractsReferenceAssembly>DoNotBuild</CodeContractsReferenceAssembly>
    <CodeContractsAnalysisWarningLevel>0</CodeContractsAnalysisWarningLevel>
  </PropertyGroup>
  <PropertyGroup Condition=" '$(Configuration)|$(Platform)' == 'Release|AnyCPU' ">
    <DebugType>pdbonly</DebugType>
    <Optimize>true</Optimize>
    <OutputPath>bin\</OutputPath>
    <DefineConstants>TRACE</DefineConstants>
    <ErrorReport>prompt</ErrorReport>
    <WarningLevel>4</WarningLevel>
    <Prefer32Bit>false</Prefer32Bit>
  </PropertyGroup>
  <ItemGroup>
    <Reference Include="AnglicanGeek.MarkdownMailer, Version=1.2.0.0, Culture=neutral, processorArchitecture=MSIL">
      <SpecificVersion>False</SpecificVersion>
      <HintPath>..\..\packages\AnglicanGeek.MarkdownMailer.1.2\lib\net40\AnglicanGeek.MarkdownMailer.dll</HintPath>
    </Reference>
    <Reference Include="Antlr3.Runtime, Version=3.3.1.7705, Culture=neutral, PublicKeyToken=31bf3856ad364e35, processorArchitecture=MSIL">
      <SpecificVersion>False</SpecificVersion>
      <HintPath>..\..\packages\WebGrease.1.1.0\lib\Antlr3.Runtime.dll</HintPath>
    </Reference>
    <Reference Include="DynamicData.EFCodeFirstProvider, Version=0.3.0.0, Culture=neutral, processorArchitecture=MSIL">
      <SpecificVersion>False</SpecificVersion>
      <HintPath>..\..\packages\DynamicData.EFCodeFirstProvider.0.3.0.0\lib\net40\DynamicData.EFCodeFirstProvider.dll</HintPath>
    </Reference>
    <Reference Include="Elmah, Version=1.2.14706.0, Culture=neutral, processorArchitecture=MSIL">
      <SpecificVersion>False</SpecificVersion>
      <HintPath>..\..\packages\elmah.corelibrary.1.2.2\lib\Elmah.dll</HintPath>
    </Reference>
    <Reference Include="Elmah.Contrib.Mvc">
      <HintPath>..\..\packages\Elmah.Contrib.Mvc.1.0\lib\net40\Elmah.Contrib.Mvc.dll</HintPath>
    </Reference>
    <Reference Include="EntityFramework, Version=5.0.0.0, Culture=neutral, PublicKeyToken=b77a5c561934e089, processorArchitecture=MSIL">
      <SpecificVersion>False</SpecificVersion>
      <HintPath>..\..\packages\EntityFramework.5.0.0\lib\net45\EntityFramework.dll</HintPath>
    </Reference>
    <Reference Include="Glimpse.Ado, Version=1.5.1.0, Culture=neutral, processorArchitecture=MSIL">
      <SpecificVersion>False</SpecificVersion>
      <HintPath>..\..\packages\Glimpse.Ado.1.5.1\lib\net45\Glimpse.Ado.dll</HintPath>
    </Reference>
    <Reference Include="Glimpse.AspNet, Version=1.4.1.0, Culture=neutral, processorArchitecture=MSIL">
      <SpecificVersion>False</SpecificVersion>
      <HintPath>..\..\packages\Glimpse.AspNet.1.4.1\lib\net45\Glimpse.AspNet.dll</HintPath>
    </Reference>
    <Reference Include="Glimpse.Core, Version=1.6.1.0, Culture=neutral, processorArchitecture=MSIL">
      <SpecificVersion>False</SpecificVersion>
      <HintPath>..\..\packages\Glimpse.1.6.1\lib\net45\Glimpse.Core.dll</HintPath>
    </Reference>
    <Reference Include="Glimpse.EF43, Version=1.4.0.0, Culture=neutral, processorArchitecture=MSIL">
      <SpecificVersion>False</SpecificVersion>
      <HintPath>..\..\packages\Glimpse.EF43.1.4.0\lib\net40\Glimpse.EF43.dll</HintPath>
    </Reference>
    <Reference Include="Glimpse.Mvc4, Version=1.3.3.0, Culture=neutral, processorArchitecture=MSIL">
      <SpecificVersion>False</SpecificVersion>
      <HintPath>..\..\packages\Glimpse.Mvc4.1.3.3\lib\net40\Glimpse.Mvc4.dll</HintPath>
    </Reference>
    <Reference Include="ICSharpCode.SharpZipLib, Version=0.86.0.518, Culture=neutral, PublicKeyToken=1b03e6acf1164f73, processorArchitecture=MSIL">
      <SpecificVersion>False</SpecificVersion>
      <HintPath>..\..\packages\SharpZipLib.0.86.0\lib\20\ICSharpCode.SharpZipLib.dll</HintPath>
    </Reference>
    <Reference Include="Lucene.Net">
      <HintPath>..\..\packages\Lucene.Net.3.0.3\lib\NET40\Lucene.Net.dll</HintPath>
    </Reference>
    <Reference Include="MarkdownSharp, Version=0.0.0.0, Culture=neutral, processorArchitecture=MSIL">
      <SpecificVersion>False</SpecificVersion>
      <HintPath>..\..\packages\MarkdownSharp.1.13.0.0\lib\35\MarkdownSharp.dll</HintPath>
    </Reference>
    <Reference Include="Microsoft.ApplicationServer.Caching.Client, Version=101.0.0.0, Culture=neutral, PublicKeyToken=31bf3856ad364e35, processorArchitecture=MSIL">
      <HintPath>..\..\packages\WindowsAzure.Caching.1.7.0.0\lib\net35-full\Microsoft.ApplicationServer.Caching.Client.dll</HintPath>
    </Reference>
    <Reference Include="Microsoft.ApplicationServer.Caching.Core, Version=101.0.0.0, Culture=neutral, PublicKeyToken=31bf3856ad364e35, processorArchitecture=MSIL">
      <HintPath>..\..\packages\WindowsAzure.Caching.1.7.0.0\lib\net35-full\Microsoft.ApplicationServer.Caching.Core.dll</HintPath>
    </Reference>
    <Reference Include="Microsoft.AspNet.Identity.Core">
      <HintPath>..\..\packages\Microsoft.AspNet.Identity.Core.1.0.0-rc1\lib\net45\Microsoft.AspNet.Identity.Core.dll</HintPath>
    </Reference>
    <Reference Include="Microsoft.Build.Framework" />
    <Reference Include="Microsoft.Build.Utilities.v4.0" />
    <Reference Include="Microsoft.Data.Edm, Version=5.5.0.0, Culture=neutral, PublicKeyToken=31bf3856ad364e35, processorArchitecture=MSIL">
      <SpecificVersion>False</SpecificVersion>
      <HintPath>..\..\packages\Microsoft.Data.Edm.5.5.0\lib\net40\Microsoft.Data.Edm.dll</HintPath>
    </Reference>
    <Reference Include="Microsoft.Data.OData, Version=5.5.0.0, Culture=neutral, PublicKeyToken=31bf3856ad364e35, processorArchitecture=MSIL">
      <SpecificVersion>False</SpecificVersion>
      <HintPath>..\..\packages\Microsoft.Data.OData.5.5.0\lib\net40\Microsoft.Data.OData.dll</HintPath>
    </Reference>
    <Reference Include="Microsoft.Data.Services, Version=5.5.0.0, Culture=neutral, PublicKeyToken=31bf3856ad364e35, processorArchitecture=MSIL">
      <SpecificVersion>False</SpecificVersion>
      <HintPath>..\..\packages\Microsoft.Data.Services.5.5.0\lib\net40\Microsoft.Data.Services.dll</HintPath>
    </Reference>
    <Reference Include="Microsoft.Data.Services.Client, Version=5.5.0.0, Culture=neutral, PublicKeyToken=31bf3856ad364e35, processorArchitecture=MSIL">
      <SpecificVersion>False</SpecificVersion>
      <HintPath>..\..\packages\Microsoft.Data.Services.Client.5.5.0\lib\net40\Microsoft.Data.Services.Client.dll</HintPath>
    </Reference>
    <Reference Include="Microsoft.Owin, Version=2.0.0.0, Culture=neutral, PublicKeyToken=31bf3856ad364e35, processorArchitecture=MSIL">
      <SpecificVersion>False</SpecificVersion>
      <HintPath>..\..\packages\Microsoft.Owin.2.0.0\lib\net45\Microsoft.Owin.dll</HintPath>
    </Reference>
    <Reference Include="Microsoft.Owin.Host.SystemWeb, Version=2.0.0.0, Culture=neutral, PublicKeyToken=31bf3856ad364e35, processorArchitecture=MSIL">
      <SpecificVersion>False</SpecificVersion>
      <HintPath>..\..\packages\Microsoft.Owin.Host.SystemWeb.2.0.0\lib\net45\Microsoft.Owin.Host.SystemWeb.dll</HintPath>
    </Reference>
    <Reference Include="Microsoft.Owin.Security, Version=2.0.0.0, Culture=neutral, PublicKeyToken=31bf3856ad364e35, processorArchitecture=MSIL">
      <SpecificVersion>False</SpecificVersion>
      <HintPath>..\..\packages\Microsoft.Owin.Security.2.0.0\lib\net45\Microsoft.Owin.Security.dll</HintPath>
    </Reference>
    <Reference Include="Microsoft.Owin.Security.Cookies, Version=2.0.0.0, Culture=neutral, PublicKeyToken=31bf3856ad364e35, processorArchitecture=MSIL">
      <SpecificVersion>False</SpecificVersion>
      <HintPath>..\..\packages\Microsoft.Owin.Security.Cookies.2.0.0\lib\net45\Microsoft.Owin.Security.Cookies.dll</HintPath>
    </Reference>
    <Reference Include="Microsoft.Owin.Security.MicrosoftAccount">
      <HintPath>..\..\packages\Microsoft.Owin.Security.MicrosoftAccount.2.0.0\lib\net45\Microsoft.Owin.Security.MicrosoftAccount.dll</HintPath>
    </Reference>
    <Reference Include="Microsoft.Web.DistributedCache, Version=101.0.0.0, Culture=neutral, PublicKeyToken=31bf3856ad364e35, processorArchitecture=MSIL">
      <HintPath>..\..\packages\WindowsAzure.Caching.1.7.0.0\lib\net35-full\Microsoft.Web.DistributedCache.dll</HintPath>
    </Reference>
    <Reference Include="Microsoft.Web.Helpers, Version=2.0.0.0, Culture=neutral, PublicKeyToken=31bf3856ad364e35, processorArchitecture=MSIL">
      <SpecificVersion>False</SpecificVersion>
      <HintPath>..\..\packages\Microsoft.AspNet.Web.Helpers.Mvc.2.0.20710.0\lib\net40\Microsoft.Web.Helpers.dll</HintPath>
    </Reference>
    <Reference Include="Microsoft.Web.Infrastructure, Version=1.0.0.0, Culture=neutral, PublicKeyToken=31bf3856ad364e35, processorArchitecture=MSIL">
      <Private>True</Private>
      <HintPath>..\..\packages\Microsoft.Web.Infrastructure.1.0.0.0\lib\net40\Microsoft.Web.Infrastructure.dll</HintPath>
    </Reference>
    <Reference Include="Microsoft.Web.XmlTransform">
      <HintPath>..\..\packages\Microsoft.Web.Xdt.1.0.0\lib\net40\Microsoft.Web.XmlTransform.dll</HintPath>
    </Reference>
    <Reference Include="Microsoft.WindowsAzure.Configuration, Version=2.0.0.0, Culture=neutral, PublicKeyToken=31bf3856ad364e35, processorArchitecture=MSIL">
      <HintPath>..\..\packages\Microsoft.WindowsAzure.ConfigurationManager.2.0.1.0\lib\net40\Microsoft.WindowsAzure.Configuration.dll</HintPath>
    </Reference>
    <Reference Include="Microsoft.WindowsAzure.Diagnostics, Version=2.1.0.0, Culture=neutral, PublicKeyToken=31bf3856ad364e35">
      <Private>True</Private>
    </Reference>
    <Reference Include="Microsoft.WindowsAzure.ServiceRuntime, Version=2.1.0.0, Culture=neutral, PublicKeyToken=31bf3856ad364e35">
      <Private>True</Private>
    </Reference>
    <Reference Include="Microsoft.WindowsAzure.Storage, Version=2.0.0.0, Culture=neutral, PublicKeyToken=31bf3856ad364e35, processorArchitecture=MSIL">
      <HintPath>..\..\packages\WindowsAzure.Storage.2.0.6.1\lib\net40\Microsoft.WindowsAzure.Storage.dll</HintPath>
    </Reference>
    <Reference Include="Microsoft.WindowsFabric.Common, Version=1.0.0.0, Culture=neutral, PublicKeyToken=31bf3856ad364e35, processorArchitecture=MSIL">
      <HintPath>..\..\packages\WindowsAzure.Caching.1.7.0.0\lib\net35-full\Microsoft.WindowsFabric.Common.dll</HintPath>
    </Reference>
    <Reference Include="Microsoft.WindowsFabric.Data.Common, Version=1.0.0.0, Culture=neutral, PublicKeyToken=31bf3856ad364e35, processorArchitecture=MSIL">
      <HintPath>..\..\packages\WindowsAzure.Caching.1.7.0.0\lib\net35-full\Microsoft.WindowsFabric.Data.Common.dll</HintPath>
    </Reference>
    <Reference Include="MvcHaack.Ajax">
      <HintPath>..\..\packages\MvcHaack.Ajax.MVC4.2.0.0.0\lib\net40\MvcHaack.Ajax.dll</HintPath>
    </Reference>
    <Reference Include="Newtonsoft.Json">
      <HintPath>..\..\packages\Newtonsoft.Json.4.5.11\lib\net40\Newtonsoft.Json.dll</HintPath>
    </Reference>
    <Reference Include="Ninject, Version=3.0.0.0, Culture=neutral, PublicKeyToken=c7192dc5380945e7, processorArchitecture=MSIL">
      <SpecificVersion>False</SpecificVersion>
      <HintPath>..\..\packages\Ninject.3.0.1.10\lib\net45-full\Ninject.dll</HintPath>
    </Reference>
    <Reference Include="Ninject.Web.Common">
      <HintPath>..\..\packages\Ninject.Web.Common.3.0.0.7\lib\net45-full\Ninject.Web.Common.dll</HintPath>
    </Reference>
    <Reference Include="Ninject.Web.Mvc, Version=3.0.0.0, Culture=neutral, PublicKeyToken=c7192dc5380945e7, processorArchitecture=MSIL">
      <SpecificVersion>False</SpecificVersion>
      <HintPath>..\..\packages\Ninject.MVC3.3.0.0.6\lib\net45-full\Ninject.Web.Mvc.dll</HintPath>
    </Reference>
    <Reference Include="NuGet.Core, Version=2.7.40905.79, Culture=neutral, PublicKeyToken=31bf3856ad364e35, processorArchitecture=MSIL">
      <SpecificVersion>False</SpecificVersion>
      <HintPath>..\..\packages\NuGet.Core.2.7.0.1\lib\net40-Client\NuGet.Core.dll</HintPath>
    </Reference>
    <Reference Include="ODataNullPropagationVisitor">
      <HintPath>..\..\packages\ODataNullPropagationVisitor.0.5.4237.2641\lib\net40\ODataNullPropagationVisitor.dll</HintPath>
    </Reference>
    <Reference Include="Owin">
      <HintPath>..\..\packages\Owin.1.0\lib\net40\Owin.dll</HintPath>
    </Reference>
    <Reference Include="PoliteCaptcha, Version=0.4.0.0, Culture=neutral, processorArchitecture=MSIL">
      <SpecificVersion>False</SpecificVersion>
      <HintPath>..\..\packages\PoliteCaptcha.0.4.0.0\lib\net40\PoliteCaptcha.dll</HintPath>
    </Reference>
    <Reference Include="QueryInterceptor">
      <HintPath>..\..\packages\QueryInterceptor.0.1.4237.2400\lib\net40\QueryInterceptor.dll</HintPath>
    </Reference>
    <Reference Include="Recaptcha">
      <HintPath>..\..\packages\recaptcha.1.0.5.0\lib\.NetFramework 4.0\Recaptcha.dll</HintPath>
    </Reference>
    <Reference Include="RouteMagic, Version=1.1.3.0, Culture=neutral, PublicKeyToken=84b59be021aa4cee, processorArchitecture=MSIL">
      <SpecificVersion>False</SpecificVersion>
      <HintPath>..\..\packages\RouteMagic.1.1.3\lib\net40\RouteMagic.dll</HintPath>
    </Reference>
    <Reference Include="System.Data.DataSetExtensions" />
    <Reference Include="System.Data.Entity" />
    <Reference Include="System.Net.Http" />
    <Reference Include="System.Net.Http.WebRequest" />
    <Reference Include="System.Runtime.Serialization" />
    <Reference Include="System.ServiceModel" />
    <Reference Include="System.ServiceModel.Activation" />
    <Reference Include="System.ServiceModel.Web" />
    <Reference Include="System.Spatial, Version=5.5.0.0, Culture=neutral, PublicKeyToken=31bf3856ad364e35, processorArchitecture=MSIL">
      <SpecificVersion>False</SpecificVersion>
      <HintPath>..\..\packages\System.Spatial.5.5.0\lib\net40\System.Spatial.dll</HintPath>
    </Reference>
    <Reference Include="System.Transactions" />
    <Reference Include="System.Web.ApplicationServices" />
    <Reference Include="System.Web.Extensions" />
    <Reference Include="System.Web.Helpers, Version=2.0.0.0, Culture=neutral, PublicKeyToken=31bf3856ad364e35, processorArchitecture=MSIL">
      <Private>True</Private>
      <HintPath>..\..\packages\Microsoft.AspNet.WebPages.2.0.20710.0\lib\net40\System.Web.Helpers.dll</HintPath>
    </Reference>
    <Reference Include="System.Web.Mvc, Version=4.0.0.0, Culture=neutral, PublicKeyToken=31bf3856ad364e35, processorArchitecture=MSIL">
      <Private>True</Private>
      <HintPath>..\..\packages\Microsoft.AspNet.Mvc.4.0.20710.0\lib\net40\System.Web.Mvc.dll</HintPath>
    </Reference>
    <Reference Include="System.Web.Optimization, Version=1.0.0.0, Culture=neutral, PublicKeyToken=31bf3856ad364e35, processorArchitecture=MSIL">
      <SpecificVersion>False</SpecificVersion>
      <HintPath>..\..\packages\Microsoft.AspNet.Web.Optimization.1.0.0\lib\net40\System.Web.Optimization.dll</HintPath>
    </Reference>
    <Reference Include="System.Web.Razor, Version=2.0.0.0, Culture=neutral, PublicKeyToken=31bf3856ad364e35, processorArchitecture=MSIL">
      <Private>True</Private>
      <HintPath>..\..\packages\Microsoft.AspNet.Razor.2.0.20715.0\lib\net40\System.Web.Razor.dll</HintPath>
    </Reference>
    <Reference Include="Microsoft.CSharp" />
    <Reference Include="System" />
    <Reference Include="System.Data" />
    <Reference Include="System.Web.DynamicData" />
    <Reference Include="System.Web.Entity" />
    <Reference Include="System.ComponentModel.DataAnnotations" />
    <Reference Include="System.Web.WebPages, Version=2.0.0.0, Culture=neutral, PublicKeyToken=31bf3856ad364e35, processorArchitecture=MSIL">
      <Private>True</Private>
      <HintPath>..\..\packages\Microsoft.AspNet.WebPages.2.0.20710.0\lib\net40\System.Web.WebPages.dll</HintPath>
    </Reference>
    <Reference Include="System.Web.WebPages.Deployment, Version=2.0.0.0, Culture=neutral, PublicKeyToken=31bf3856ad364e35, processorArchitecture=MSIL">
      <Private>True</Private>
      <HintPath>..\..\packages\Microsoft.AspNet.WebPages.2.0.20710.0\lib\net40\System.Web.WebPages.Deployment.dll</HintPath>
    </Reference>
    <Reference Include="System.Web" />
    <Reference Include="System.Web.Abstractions" />
    <Reference Include="System.Web.Routing" />
    <Reference Include="System.Configuration" />
    <Reference Include="System.Xml" />
    <Reference Include="System.Xml.Linq" />
    <Reference Include="System.Web.WebPages.Razor, Version=2.0.0.0, Culture=neutral, PublicKeyToken=31bf3856ad364e35, processorArchitecture=MSIL">
      <Private>True</Private>
      <HintPath>..\..\packages\Microsoft.AspNet.WebPages.2.0.20710.0\lib\net40\System.Web.WebPages.Razor.dll</HintPath>
    </Reference>
    <Reference Include="System.Xml.Linq" />
    <Reference Include="WebActivator, Version=1.5.0.0, Culture=neutral, processorArchitecture=MSIL">
      <SpecificVersion>False</SpecificVersion>
      <HintPath>..\..\packages\WebActivator.1.5\lib\net40\WebActivator.dll</HintPath>
    </Reference>
    <Reference Include="WebBackgrounder">
      <HintPath>..\..\packages\WebBackgrounder.0.2.0\lib\net40\WebBackgrounder.dll</HintPath>
    </Reference>
    <Reference Include="WebBackgrounder.EntityFramework, Version=0.1.0.0, Culture=neutral, processorArchitecture=MSIL">
      <SpecificVersion>False</SpecificVersion>
      <HintPath>..\..\packages\WebBackgrounder.EntityFramework.0.1\lib\net40\WebBackgrounder.EntityFramework.dll</HintPath>
    </Reference>
    <Reference Include="WebGrease, Version=1.0.0.0, Culture=neutral, PublicKeyToken=31bf3856ad364e35, processorArchitecture=MSIL">
      <SpecificVersion>False</SpecificVersion>
      <HintPath>..\..\packages\WebGrease.1.1.0\lib\WebGrease.dll</HintPath>
    </Reference>
  </ItemGroup>
  <ItemGroup>
    <Compile Include="..\CommonAssemblyInfo.cs">
      <Link>Properties\CommonAssemblyInfo.cs</Link>
    </Compile>
    <Compile Include="Admin.ConfigController.generated.cs">
      <DependentUpon>T4MVC.tt</DependentUpon>
    </Compile>
    <Compile Include="Admin.HomeController.generated.cs">
      <DependentUpon>T4MVC.tt</DependentUpon>
    </Compile>
    <Compile Include="Admin.LuceneController.generated.cs">
      <DependentUpon>T4MVC.tt</DependentUpon>
    </Compile>
    <Compile Include="Admin.SharedController.generated.cs">
      <DependentUpon>T4MVC.tt</DependentUpon>
    </Compile>
    <Compile Include="ApiController.generated.cs">
      <DependentUpon>T4MVC.tt</DependentUpon>
    </Compile>
    <Compile Include="App_Start\OwinStartup.cs" />
    <Compile Include="Areas\Admin\DynamicData\OrderedFieldGenerator.cs" />
    <Compile Include="Areas\Admin\Controllers\LuceneController.cs" />
    <Compile Include="Areas\Admin\Models\LuceneInfoModel.cs" />
    <Compile Include="Areas\Admin\Controllers\ConfigController.cs" />
    <Compile Include="Areas\Admin\ViewModels\ConfigViewModel.cs" />
    <Compile Include="Authentication\Providers\ApiKey\ApiKeyAuthenticationExtensions.cs" />
    <Compile Include="Authentication\Providers\ApiKey\ApiKeyAuthenticationHandler.cs" />
    <Compile Include="Authentication\Providers\ApiKey\ApiKeyAuthenticationMiddleware.cs" />
    <Compile Include="Authentication\Providers\ApiKey\ApiKeyAuthenticationOptions.cs" />
    <Compile Include="Authentication\AuthenticatedUser.cs" />
    <Compile Include="Authentication\AuthenticationService.cs" />
    <Compile Include="Authentication\AuthenticationTypes.cs" />
    <Compile Include="Authentication\AuthNinjectModule.cs" />
    <Compile Include="Authentication\NuGetClaims.cs" />
    <Compile Include="Authentication\ForceSslWhenAuthenticatedMiddleware.cs" />
    <Compile Include="Authentication\Providers\ApiKey\ApiKeyAuthenticator.cs" />
    <Compile Include="Authentication\Providers\ApiKey\ApiKeyAuthenticatorConfiguration.cs" />
    <Compile Include="Authentication\Providers\Authenticator.cs" />
    <Compile Include="Authentication\Providers\AuthenticatorConfiguration.cs" />
    <Compile Include="Authentication\Providers\AuthenticatorUI.cs" />
    <Compile Include="Authentication\Providers\LocalUser\LocalUserAuthenticator.cs" />
    <Compile Include="Authentication\Providers\MicrosoftAccount\MicrosoftAccountAuthenticator.cs" />
    <Compile Include="Authentication\Providers\MicrosoftAccount\MicrosoftAccountAuthenticatorConfiguration.cs" />
    <Compile Include="Configuration\ConfigurationService.cs" />
    <Compile Include="Configuration\FeatureConfiguration.cs" />
    <Compile Include="Configuration\LuceneIndexLocation.cs" />
    <Compile Include="Configuration\MailAddressConverter.cs" />
    <Compile Include="Configuration\SmtpUri.cs" />
    <Compile Include="Controllers\AppController.cs" />
    <Compile Include="Controllers\ErrorsController.cs" />
    <Compile Include="Controllers\PagesController.cs" />
    <Compile Include="DataServices\NormalizeVersionInterceptor.cs" />
    <Compile Include="DataServices\RewriteBaseUrlMessageInspector.cs" />
    <Compile Include="Diagnostics\AuthenticationGlimpseTab.cs" />
    <Compile Include="Diagnostics\ConcurrentInMemoryPersistenceStore.cs" />
    <Compile Include="Diagnostics\DiagnosticsService.cs" />
    <Compile Include="Diagnostics\NullDiagnosticsSource.cs" />
    <Compile Include="Diagnostics\TraceDiagnosticsSource.cs" />
    <Compile Include="Diagnostics\IDiagnosticsService.cs" />
    <Compile Include="Diagnostics\IDiagnosticsSource.cs" />
    <Compile Include="Diagnostics\NinjectGlimpseServiceLocator.cs" />
    <Compile Include="Configuration\StorageType.cs" />
    <Compile Include="Areas\Admin\AdminAreaRegistration.cs" />
    <Compile Include="Areas\Admin\Controllers\AdminControllerBase.cs" />
    <Compile Include="Areas\Admin\Controllers\HomeController.cs" />
    <Compile Include="Areas\Admin\DynamicData\Content\GridViewPager.ascx.cs">
      <DependentUpon>GridViewPager.ascx</DependentUpon>
      <SubType>ASPXCodeBehind</SubType>
    </Compile>
    <Compile Include="Areas\Admin\DynamicData\Content\GridViewPager.ascx.designer.cs">
      <DependentUpon>GridViewPager.ascx</DependentUpon>
    </Compile>
    <Compile Include="Areas\Admin\DynamicData\Default.aspx.cs">
      <DependentUpon>Default.aspx</DependentUpon>
      <SubType>ASPXCodeBehind</SubType>
    </Compile>
    <Compile Include="Areas\Admin\DynamicData\Default.aspx.designer.cs">
      <DependentUpon>Default.aspx</DependentUpon>
    </Compile>
    <Compile Include="Areas\Admin\DynamicData\DynamicDataManager.cs" />
    <Compile Include="Areas\Admin\DynamicData\EntityTemplates\Default.ascx.cs">
      <DependentUpon>Default.ascx</DependentUpon>
      <SubType>ASPXCodeBehind</SubType>
    </Compile>
    <Compile Include="Areas\Admin\DynamicData\EntityTemplates\Default.ascx.designer.cs">
      <DependentUpon>Default.ascx</DependentUpon>
    </Compile>
    <Compile Include="Areas\Admin\DynamicData\EntityTemplates\Default_Edit.ascx.cs">
      <DependentUpon>Default_Edit.ascx</DependentUpon>
      <SubType>ASPXCodeBehind</SubType>
    </Compile>
    <Compile Include="Areas\Admin\DynamicData\EntityTemplates\Default_Edit.ascx.designer.cs">
      <DependentUpon>Default_Edit.ascx</DependentUpon>
    </Compile>
    <Compile Include="Areas\Admin\DynamicData\EntityTemplates\Default_Insert.ascx.cs">
      <DependentUpon>Default_Insert.ascx</DependentUpon>
      <SubType>ASPXCodeBehind</SubType>
    </Compile>
    <Compile Include="Areas\Admin\DynamicData\EntityTemplates\Default_Insert.ascx.designer.cs">
      <DependentUpon>Default_Insert.ascx</DependentUpon>
    </Compile>
    <Compile Include="Areas\Admin\DynamicData\FieldTemplates\Boolean.ascx.cs">
      <DependentUpon>Boolean.ascx</DependentUpon>
      <SubType>ASPXCodeBehind</SubType>
    </Compile>
    <Compile Include="Areas\Admin\DynamicData\FieldTemplates\Boolean.ascx.designer.cs">
      <DependentUpon>Boolean.ascx</DependentUpon>
    </Compile>
    <Compile Include="Areas\Admin\DynamicData\FieldTemplates\Boolean_Edit.ascx.cs">
      <DependentUpon>Boolean_Edit.ascx</DependentUpon>
      <SubType>ASPXCodeBehind</SubType>
    </Compile>
    <Compile Include="Areas\Admin\DynamicData\FieldTemplates\Boolean_Edit.ascx.designer.cs">
      <DependentUpon>Boolean_Edit.ascx</DependentUpon>
    </Compile>
    <Compile Include="Areas\Admin\DynamicData\FieldTemplates\Children.ascx.cs">
      <DependentUpon>Children.ascx</DependentUpon>
      <SubType>ASPXCodeBehind</SubType>
    </Compile>
    <Compile Include="Areas\Admin\DynamicData\FieldTemplates\Children.ascx.designer.cs">
      <DependentUpon>Children.ascx</DependentUpon>
    </Compile>
    <Compile Include="Areas\Admin\DynamicData\FieldTemplates\Children_Insert.ascx.cs">
      <DependentUpon>Children_Insert.ascx</DependentUpon>
      <SubType>ASPXCodeBehind</SubType>
    </Compile>
    <Compile Include="Areas\Admin\DynamicData\FieldTemplates\Children_Insert.ascx.designer.cs">
      <DependentUpon>Children_Insert.ascx</DependentUpon>
    </Compile>
    <Compile Include="Areas\Admin\DynamicData\FieldTemplates\DateTime.ascx.cs">
      <DependentUpon>DateTime.ascx</DependentUpon>
      <SubType>ASPXCodeBehind</SubType>
    </Compile>
    <Compile Include="Areas\Admin\DynamicData\FieldTemplates\DateTime.ascx.designer.cs">
      <DependentUpon>DateTime.ascx</DependentUpon>
    </Compile>
    <Compile Include="Areas\Admin\DynamicData\FieldTemplates\DateTime_Edit.ascx.cs">
      <DependentUpon>DateTime_Edit.ascx</DependentUpon>
      <SubType>ASPXCodeBehind</SubType>
    </Compile>
    <Compile Include="Areas\Admin\DynamicData\FieldTemplates\DateTime_Edit.ascx.designer.cs">
      <DependentUpon>DateTime_Edit.ascx</DependentUpon>
    </Compile>
    <Compile Include="Areas\Admin\DynamicData\FieldTemplates\Decimal_Edit.ascx.cs">
      <DependentUpon>Decimal_Edit.ascx</DependentUpon>
      <SubType>ASPXCodeBehind</SubType>
    </Compile>
    <Compile Include="Areas\Admin\DynamicData\FieldTemplates\Decimal_Edit.ascx.designer.cs">
      <DependentUpon>Decimal_Edit.ascx</DependentUpon>
    </Compile>
    <Compile Include="Areas\Admin\DynamicData\FieldTemplates\EmailAddress.ascx.cs">
      <DependentUpon>EmailAddress.ascx</DependentUpon>
      <SubType>ASPXCodeBehind</SubType>
    </Compile>
    <Compile Include="Areas\Admin\DynamicData\FieldTemplates\EmailAddress.ascx.designer.cs">
      <DependentUpon>EmailAddress.ascx</DependentUpon>
    </Compile>
    <Compile Include="Areas\Admin\DynamicData\FieldTemplates\Enumeration.ascx.cs">
      <DependentUpon>Enumeration.ascx</DependentUpon>
      <SubType>ASPXCodeBehind</SubType>
    </Compile>
    <Compile Include="Areas\Admin\DynamicData\FieldTemplates\Enumeration.ascx.designer.cs">
      <DependentUpon>Enumeration.ascx</DependentUpon>
    </Compile>
    <Compile Include="Areas\Admin\DynamicData\FieldTemplates\Enumeration_Edit.ascx.cs">
      <DependentUpon>Enumeration_Edit.ascx</DependentUpon>
      <SubType>ASPXCodeBehind</SubType>
    </Compile>
    <Compile Include="Areas\Admin\DynamicData\FieldTemplates\Enumeration_Edit.ascx.designer.cs">
      <DependentUpon>Enumeration_Edit.ascx</DependentUpon>
    </Compile>
    <Compile Include="Areas\Admin\DynamicData\FieldTemplates\ForeignKey.ascx.cs">
      <DependentUpon>ForeignKey.ascx</DependentUpon>
      <SubType>ASPXCodeBehind</SubType>
    </Compile>
    <Compile Include="Areas\Admin\DynamicData\FieldTemplates\ForeignKey.ascx.designer.cs">
      <DependentUpon>ForeignKey.ascx</DependentUpon>
    </Compile>
    <Compile Include="Areas\Admin\DynamicData\FieldTemplates\ForeignKey_Edit.ascx.cs">
      <DependentUpon>ForeignKey_Edit.ascx</DependentUpon>
      <SubType>ASPXCodeBehind</SubType>
    </Compile>
    <Compile Include="Areas\Admin\DynamicData\FieldTemplates\ForeignKey_Edit.ascx.designer.cs">
      <DependentUpon>ForeignKey_Edit.ascx</DependentUpon>
    </Compile>
    <Compile Include="Areas\Admin\DynamicData\FieldTemplates\Integer_Edit.ascx.cs">
      <DependentUpon>Integer_Edit.ascx</DependentUpon>
      <SubType>ASPXCodeBehind</SubType>
    </Compile>
    <Compile Include="Areas\Admin\DynamicData\FieldTemplates\Integer_Edit.ascx.designer.cs">
      <DependentUpon>Integer_Edit.ascx</DependentUpon>
    </Compile>
    <Compile Include="Areas\Admin\DynamicData\FieldTemplates\ManyToMany.ascx.cs">
      <DependentUpon>ManyToMany.ascx</DependentUpon>
      <SubType>ASPXCodeBehind</SubType>
    </Compile>
    <Compile Include="Areas\Admin\DynamicData\FieldTemplates\ManyToMany.ascx.designer.cs">
      <DependentUpon>ManyToMany.ascx</DependentUpon>
    </Compile>
    <Compile Include="Areas\Admin\DynamicData\FieldTemplates\ManyToMany_Edit.ascx.cs">
      <DependentUpon>ManyToMany_Edit.ascx</DependentUpon>
      <SubType>ASPXCodeBehind</SubType>
    </Compile>
    <Compile Include="Areas\Admin\DynamicData\FieldTemplates\ManyToMany_Edit.ascx.designer.cs">
      <DependentUpon>ManyToMany_Edit.ascx</DependentUpon>
    </Compile>
    <Compile Include="Areas\Admin\DynamicData\FieldTemplates\MultilineText_Edit.ascx.cs">
      <DependentUpon>MultilineText_Edit.ascx</DependentUpon>
      <SubType>ASPXCodeBehind</SubType>
    </Compile>
    <Compile Include="Areas\Admin\DynamicData\FieldTemplates\MultilineText_Edit.ascx.designer.cs">
      <DependentUpon>MultilineText_Edit.ascx</DependentUpon>
    </Compile>
    <Compile Include="Areas\Admin\DynamicData\FieldTemplates\Text.ascx.cs">
      <DependentUpon>Text.ascx</DependentUpon>
      <SubType>ASPXCodeBehind</SubType>
    </Compile>
    <Compile Include="Areas\Admin\DynamicData\FieldTemplates\Text.ascx.designer.cs">
      <DependentUpon>Text.ascx</DependentUpon>
    </Compile>
    <Compile Include="Areas\Admin\DynamicData\FieldTemplates\Text_Edit.ascx.cs">
      <DependentUpon>Text_Edit.ascx</DependentUpon>
      <SubType>ASPXCodeBehind</SubType>
    </Compile>
    <Compile Include="Areas\Admin\DynamicData\FieldTemplates\Text_Edit.ascx.designer.cs">
      <DependentUpon>Text_Edit.ascx</DependentUpon>
    </Compile>
    <Compile Include="Areas\Admin\DynamicData\FieldTemplates\Url.ascx.cs">
      <DependentUpon>Url.ascx</DependentUpon>
      <SubType>ASPXCodeBehind</SubType>
    </Compile>
    <Compile Include="Areas\Admin\DynamicData\FieldTemplates\Url.ascx.designer.cs">
      <DependentUpon>Url.ascx</DependentUpon>
    </Compile>
    <Compile Include="Areas\Admin\DynamicData\Filters\Boolean.ascx.cs">
      <DependentUpon>Boolean.ascx</DependentUpon>
      <SubType>ASPXCodeBehind</SubType>
    </Compile>
    <Compile Include="Areas\Admin\DynamicData\Filters\Boolean.ascx.designer.cs">
      <DependentUpon>Boolean.ascx</DependentUpon>
    </Compile>
    <Compile Include="Areas\Admin\DynamicData\Filters\Enumeration.ascx.cs">
      <DependentUpon>Enumeration.ascx</DependentUpon>
      <SubType>ASPXCodeBehind</SubType>
    </Compile>
    <Compile Include="Areas\Admin\DynamicData\Filters\Enumeration.ascx.designer.cs">
      <DependentUpon>Enumeration.ascx</DependentUpon>
    </Compile>
    <Compile Include="Areas\Admin\DynamicData\Filters\ForeignKey.ascx.cs">
      <DependentUpon>ForeignKey.ascx</DependentUpon>
      <SubType>ASPXCodeBehind</SubType>
    </Compile>
    <Compile Include="Areas\Admin\DynamicData\Filters\ForeignKey.ascx.designer.cs">
      <DependentUpon>ForeignKey.ascx</DependentUpon>
    </Compile>
    <Compile Include="Areas\Admin\DynamicData\PageTemplates\Details.aspx.cs">
      <DependentUpon>Details.aspx</DependentUpon>
      <SubType>ASPXCodeBehind</SubType>
    </Compile>
    <Compile Include="Areas\Admin\DynamicData\PageTemplates\Details.aspx.designer.cs">
      <DependentUpon>Details.aspx</DependentUpon>
    </Compile>
    <Compile Include="Areas\Admin\DynamicData\PageTemplates\Edit.aspx.cs">
      <DependentUpon>Edit.aspx</DependentUpon>
      <SubType>ASPXCodeBehind</SubType>
    </Compile>
    <Compile Include="Areas\Admin\DynamicData\PageTemplates\Edit.aspx.designer.cs">
      <DependentUpon>Edit.aspx</DependentUpon>
    </Compile>
    <Compile Include="Areas\Admin\DynamicData\PageTemplates\Insert.aspx.cs">
      <DependentUpon>Insert.aspx</DependentUpon>
      <SubType>ASPXCodeBehind</SubType>
    </Compile>
    <Compile Include="Areas\Admin\DynamicData\PageTemplates\Insert.aspx.designer.cs">
      <DependentUpon>Insert.aspx</DependentUpon>
    </Compile>
    <Compile Include="Areas\Admin\DynamicData\PageTemplates\List.aspx.cs">
      <DependentUpon>List.aspx</DependentUpon>
      <SubType>ASPXCodeBehind</SubType>
    </Compile>
    <Compile Include="Areas\Admin\DynamicData\PageTemplates\List.aspx.designer.cs">
      <DependentUpon>List.aspx</DependentUpon>
    </Compile>
    <Compile Include="Areas\Admin\DynamicData\Site.master.cs">
      <DependentUpon>Site.master</DependentUpon>
      <SubType>ASPXCodeBehind</SubType>
    </Compile>
    <Compile Include="Areas\Admin\DynamicData\Site.master.designer.cs">
      <DependentUpon>Site.master</DependentUpon>
    </Compile>
    <Compile Include="Areas\Admin\ViewModels\MigrationListViewModel.cs" />
    <Compile Include="Areas\Admin\ViewModels\MigrationViewModel.cs" />
    <Compile Include="AuthenticationController.generated.cs">
      <DependentUpon>T4MVC.tt</DependentUpon>
    </Compile>
    <Compile Include="Commands\AppCommand.cs" />
    <Compile Include="Commands\AutomaticallyCuratePackageCommand.cs" />
    <Compile Include="Controllers\CuratedFeedsController.cs" />
    <Compile Include="Controllers\CuratedPackagesController.cs" />
    <Compile Include="Controllers\StatisticsController.cs" />
    <Compile Include="CuratedFeedsController.generated.cs">
      <DependentUpon>T4MVC.tt</DependentUpon>
    </Compile>
    <Compile Include="CuratedPackagesController.generated.cs">
      <DependentUpon>T4MVC.tt</DependentUpon>
    </Compile>
    <Compile Include="DataServices\ODataRemoveVersionSorter.cs" />
    <Compile Include="DataServices\CountInterceptor.cs">
      <SubType>Code</SubType>
    </Compile>
    <Compile Include="DataServices\DisregardODataInterceptor.cs" />
    <Compile Include="DataServices\SearchAdaptor.cs" />
    <Compile Include="DataServices\V2CuratedFeed.svc.cs">
      <DependentUpon>V2CuratedFeed.svc</DependentUpon>
    </Compile>
    <Compile Include="DataServices\V1FeedPackage.cs">
      <SubType>Code</SubType>
    </Compile>
    <Compile Include="DataServices\V1Feed.svc.cs">
      <DependentUpon>V1Feed.svc</DependentUpon>
      <SubType>Code</SubType>
    </Compile>
    <Compile Include="DataServices\FeedContext.cs">
      <SubType>Code</SubType>
    </Compile>
    <Compile Include="DataServices\FeedServiceBase.cs" />
    <Compile Include="DataServices\PackageExtensions.cs">
      <SubType>Code</SubType>
    </Compile>
    <Compile Include="DataServices\V2Feed.svc.cs">
      <DependentUpon>V2Feed.svc</DependentUpon>
      <SubType>Code</SubType>
    </Compile>
    <Compile Include="DataServices\V2FeedPackage.cs">
      <SubType>Code</SubType>
    </Compile>
    <Compile Include="Diagnostics\DiagnosticsNinjectModule.cs" />
    <Compile Include="Diagnostics\GlimpseRuntimePolicy.cs" />
    <Compile Include="ErrorsController.generated.cs">
      <DependentUpon>T4MVC.tt</DependentUpon>
    </Compile>
    <Compile Include="Filters\ApiAuthorizeAttribute.cs" />
    <Compile Include="Filters\CacheFilter.cs" />
    <Compile Include="Filters\CompressFilter.cs" />
    <Compile Include="Filters\RequiresAccountConfirmationAttribute.cs" />
    <Compile Include="Helpers\AccordianHelper.cs" />
    <Compile Include="Helpers\HttpContextBaseExtensions.cs" />
    <Compile Include="Helpers\EnumHelper.cs" />
    <Compile Include="Helpers\FileHelper.cs" />
    <Compile Include="Helpers\HtmlExtensions.cs" />
    <Compile Include="Helpers\PackageHelper.cs" />
    <Compile Include="Helpers\QuietLog.cs" />
    <Compile Include="Helpers\StringHelper.cs" />
    <Compile Include="Helpers\StatisticsHelper.cs" />
    <Compile Include="Helpers\TreeView.cs" />
    <Compile Include="ImageResult.cs" />
    <Compile Include="Infrastructure\AntiForgeryErrorFilter.cs" />
    <Compile Include="Infrastructure\ApplicationVersionHelper.cs" />
    <Compile Include="Infrastructure\AzureEntityList.cs" />
    <Compile Include="Infrastructure\ChallengeResult.cs" />
    <Compile Include="Infrastructure\CredentialBuilder.cs" />
    <Compile Include="Infrastructure\MandatoryAttribute.cs" />
    <Compile Include="Infrastructure\NotEqualAttribute.cs" />
    <Compile Include="Infrastructure\PackageIndexEntity.cs" />
    <Compile Include="Infrastructure\PrincipalExtensions.cs" />
    <Compile Include="Infrastructure\ReadOnlyModeErrorFilter.cs" />
    <Compile Include="Infrastructure\SafeRedirectResult.cs" />
    <Compile Include="Infrastructure\StatisticsReport.cs" />
    <Compile Include="Infrastructure\SubtextAttribute.cs" />
    <Compile Include="Infrastructure\TableErrorLog.cs" />
    <Compile Include="AsyncFileUpload\AsyncFileUploadExtensions.cs" />
    <Compile Include="AsyncFileUpload\AsyncFileUploadModule.cs" />
    <Compile Include="AsyncFileUpload\AsyncFileUploadProgress.cs" />
    <Compile Include="AsyncFileUpload\AsyncFileUploadRequestParser.cs" />
    <Compile Include="Infrastructure\HintAttribute.cs" />
    <Compile Include="Infrastructure\HttpHeaderValueProvider.cs" />
    <Compile Include="Infrastructure\HttpHeaderValueProviderFactory.cs" />
    <Compile Include="Infrastructure\HttpStatusCodeWithBodyResult.cs" />
    <Compile Include="Infrastructure\Jobs\NuGetJobCoordinator.cs" />
    <Compile Include="Infrastructure\Lucene\AnalysisHelper.cs" />
    <Compile Include="Infrastructure\Lucene\LuceneCommon.cs" />
    <Compile Include="Infrastructure\Lucene\LuceneIndexingJob.cs" />
    <Compile Include="Infrastructure\Lucene\LuceneIndexingService.cs" />
    <Compile Include="Infrastructure\Jobs\UpdateStatisticsJob.cs" />
    <Compile Include="Infrastructure\Lucene\PerFieldAnalyzer.cs" />
    <Compile Include="Infrastructure\Lucene\NuGetSearchTerm.cs" />
    <Compile Include="JsonApiController.generated.cs">
      <DependentUpon>T4MVC.tt</DependentUpon>
    </Compile>
    <Compile Include="Migrations\201110060711357_Initial.cs">
      <SubType>Code</SubType>
    </Compile>
    <Compile Include="Migrations\201110060711357_Initial.Designer.cs">
      <DependentUpon>201110060711357_Initial.cs</DependentUpon>
    </Compile>
    <Compile Include="Migrations\201110102157002_PrereleaseChanges.cs">
      <SubType>Code</SubType>
    </Compile>
    <Compile Include="Migrations\201110102157002_PrereleaseChanges.Designer.cs">
      <DependentUpon>201110102157002_PrereleaseChanges.cs</DependentUpon>
    </Compile>
    <Compile Include="Migrations\201110180052097_GallerySettings.cs">
      <SubType>Code</SubType>
    </Compile>
    <Compile Include="Migrations\201110180052097_GallerySettings.Designer.cs">
      <DependentUpon>201110180052097_GallerySettings.cs</DependentUpon>
    </Compile>
    <Compile Include="Migrations\201110230649210_PackageOwnerRequests.cs">
      <SubType>Code</SubType>
    </Compile>
    <Compile Include="Migrations\201110230649210_PackageOwnerRequests.Designer.cs">
      <DependentUpon>201110230649210_PackageOwnerRequests.cs</DependentUpon>
    </Compile>
    <Compile Include="Migrations\201111022024584_PackageDependencyVersionSpec.cs">
      <SubType>Code</SubType>
    </Compile>
    <Compile Include="Migrations\201111022024584_PackageDependencyVersionSpec.Designer.cs">
      <DependentUpon>201111022024584_PackageDependencyVersionSpec.cs</DependentUpon>
    </Compile>
    <Compile Include="Migrations\201111022051010_PackageReleaseNotes.cs">
      <SubType>Code</SubType>
    </Compile>
    <Compile Include="Migrations\201111022051010_PackageReleaseNotes.Designer.cs">
      <DependentUpon>201111022051010_PackageReleaseNotes.cs</DependentUpon>
    </Compile>
    <Compile Include="Migrations\201111080239544_ListPackagesIndexes.cs">
      <SubType>Code</SubType>
    </Compile>
    <Compile Include="Migrations\201111080239544_ListPackagesIndexes.Designer.cs">
      <DependentUpon>201111080239544_ListPackagesIndexes.cs</DependentUpon>
    </Compile>
    <Compile Include="Migrations\201111080816426_DisplayPackageIndexes.cs">
      <SubType>Code</SubType>
    </Compile>
    <Compile Include="Migrations\201111080816426_DisplayPackageIndexes.Designer.cs">
      <DependentUpon>201111080816426_DisplayPackageIndexes.cs</DependentUpon>
    </Compile>
    <Compile Include="Migrations\201111081908453_MyPackagesIndexes.cs">
      <SubType>Code</SubType>
    </Compile>
    <Compile Include="Migrations\201111081908453_MyPackagesIndexes.Designer.cs">
      <DependentUpon>201111081908453_MyPackagesIndexes.cs</DependentUpon>
    </Compile>
    <Compile Include="Migrations\201111150729167_AddSmtpPassword.cs">
      <SubType>Code</SubType>
    </Compile>
    <Compile Include="Migrations\201111150729167_AddSmtpPassword.Designer.cs">
      <DependentUpon>201111150729167_AddSmtpPassword.cs</DependentUpon>
    </Compile>
    <Compile Include="Migrations\201111222338036_GalleryOwnerEmailSettings.cs">
      <SubType>Code</SubType>
    </Compile>
    <Compile Include="Migrations\201111222338036_GalleryOwnerEmailSettings.Designer.cs">
      <DependentUpon>201111222338036_GalleryOwnerEmailSettings.cs</DependentUpon>
    </Compile>
    <Compile Include="Migrations\201201031925005_AddPasswordHash.cs">
      <SubType>Code</SubType>
    </Compile>
    <Compile Include="Migrations\201201031925005_AddPasswordHash.Designer.cs">
      <DependentUpon>201201031925005_AddPasswordHash.cs</DependentUpon>
    </Compile>
    <Compile Include="Migrations\201203180016174_CuratedFeeds.cs" />
    <Compile Include="Migrations\201203180016174_CuratedFeeds.Designer.cs">
      <DependentUpon>201203180016174_CuratedFeeds.cs</DependentUpon>
    </Compile>
    <Compile Include="Migrations\201203180320147_ChangeCuratedFeedIdToName.cs" />
    <Compile Include="Migrations\201203180320147_ChangeCuratedFeedIdToName.Designer.cs">
      <DependentUpon>201203180320147_ChangeCuratedFeedIdToName.cs</DependentUpon>
    </Compile>
    <Compile Include="Migrations\201203182132476_CuratedPackages.cs" />
    <Compile Include="Migrations\201203182132476_CuratedPackages.Designer.cs">
      <DependentUpon>201203182132476_CuratedPackages.cs</DependentUpon>
    </Compile>
    <Compile Include="Migrations\201205172325056_FrameworkName.cs" />
    <Compile Include="Migrations\201205172325056_FrameworkName.Designer.cs">
      <DependentUpon>201205172325056_FrameworkName.cs</DependentUpon>
    </Compile>
    <Compile Include="Migrations\201206131919241_AddTargetFxToDependencies.cs" />
    <Compile Include="Migrations\201206131919241_AddTargetFxToDependencies.Designer.cs">
      <DependentUpon>201206131919241_AddTargetFxToDependencies.cs</DependentUpon>
    </Compile>
    <Compile Include="Migrations\201206250141447_ExecuteELMAHSql.cs" />
    <Compile Include="Migrations\201206250141447_ExecuteELMAHSql.Designer.cs">
      <DependentUpon>201206250141447_ExecuteELMAHSql.cs</DependentUpon>
    </Compile>
    <Compile Include="Migrations\201208171904586_Language.cs" />
    <Compile Include="Migrations\201208171904586_Language.Designer.cs">
      <DependentUpon>201208171904586_Language.cs</DependentUpon>
    </Compile>
    <Compile Include="Migrations\201208222206329_ColumnLengthOfPackageTable.cs" />
    <Compile Include="Migrations\201208222206329_ColumnLengthOfPackageTable.Designer.cs">
      <DependentUpon>201208222206329_ColumnLengthOfPackageTable.cs</DependentUpon>
    </Compile>
    <Compile Include="Migrations\201208222227425_PackageIndexes.cs" />
    <Compile Include="Migrations\201208222227425_PackageIndexes.Designer.cs">
      <DependentUpon>201208222227425_PackageIndexes.cs</DependentUpon>
    </Compile>
    <Compile Include="Migrations\201208230640333_PackageSortingIndexes.cs" />
    <Compile Include="Migrations\201208230640333_PackageSortingIndexes.Designer.cs">
      <DependentUpon>201208230640333_PackageSortingIndexes.cs</DependentUpon>
    </Compile>
    <Compile Include="Migrations\201208302051344_CreateAggregateStatisticsSP.cs" />
    <Compile Include="Migrations\201208302051344_CreateAggregateStatisticsSP.Designer.cs">
      <DependentUpon>201208302051344_CreateAggregateStatisticsSP.cs</DependentUpon>
    </Compile>
    <Compile Include="Migrations\201209181743161_AggregateStatsSp_ReduxLastUpdate.cs" />
    <Compile Include="Migrations\201209181743161_AggregateStatsSp_ReduxLastUpdate.Designer.cs">
      <DependentUpon>201209181743161_AggregateStatsSp_ReduxLastUpdate.cs</DependentUpon>
    </Compile>
    <Compile Include="Migrations\201210312146585_GallerySettings_TotalDownloadCount.cs" />
    <Compile Include="Migrations\201210312146585_GallerySettings_TotalDownloadCount.Designer.cs">
      <DependentUpon>201210312146585_GallerySettings_TotalDownloadCount.cs</DependentUpon>
    </Compile>
    <Compile Include="Migrations\201210312150156_AggregateStatistics_TotalDownloadCount.cs" />
    <Compile Include="Migrations\201210312150156_AggregateStatistics_TotalDownloadCount.Designer.cs">
      <DependentUpon>201210312150156_AggregateStatistics_TotalDownloadCount.cs</DependentUpon>
    </Compile>
    <Compile Include="Migrations\201211271813001_AddNuGetOperation.cs" />
    <Compile Include="Migrations\201211271813001_AddNuGetOperation.Designer.cs">
      <DependentUpon>201211271813001_AddNuGetOperation.cs</DependentUpon>
    </Compile>
    <Compile Include="Migrations\201301180132053_RemoveWorkItems.cs" />
    <Compile Include="Migrations\201301180132053_RemoveWorkItems.Designer.cs">
      <DependentUpon>201301180132053_RemoveWorkItems.cs</DependentUpon>
    </Compile>
    <Compile Include="Migrations\201302072118537_MovingGallerySettingsToConfiguration.cs" />
    <Compile Include="Migrations\201302072118537_MovingGallerySettingsToConfiguration.Designer.cs">
      <DependentUpon>201302072118537_MovingGallerySettingsToConfiguration.cs</DependentUpon>
    </Compile>
    <Compile Include="Migrations\201302282115583_AddMinRequiredVerisonColumn.cs" />
    <Compile Include="Migrations\201302282115583_AddMinRequiredVerisonColumn.Designer.cs">
      <DependentUpon>201302282115583_AddMinRequiredVerisonColumn.cs</DependentUpon>
    </Compile>
    <Compile Include="Migrations\201304020006512_UserLookupOptimization.cs" />
    <Compile Include="Migrations\201304020006512_UserLookupOptimization.Designer.cs">
      <DependentUpon>201304020006512_UserLookupOptimization.cs</DependentUpon>
    </Compile>
    <Compile Include="Migrations\201304251927587_UserCreatedDate.cs" />
    <Compile Include="Migrations\201304251927587_UserCreatedDate.Designer.cs">
      <DependentUpon>201304251927587_UserCreatedDate.cs</DependentUpon>
    </Compile>
    <Compile Include="Migrations\201304091828587_Contract_UniqueCuratedPackages.cs" />
    <Compile Include="Migrations\201304091828587_Contract_UniqueCuratedPackages.Designer.cs">
      <DependentUpon>201304091828587_Contract_UniqueCuratedPackages.cs</DependentUpon>
    </Compile>
    <Compile Include="Migrations\201306031734581_WidenStatisticsOperationColumn.cs" />
    <Compile Include="Migrations\201306031734581_WidenStatisticsOperationColumn.Designer.cs">
      <DependentUpon>201306031734581_WidenStatisticsOperationColumn.cs</DependentUpon>
    </Compile>
    <Compile Include="Migrations\201306031754328_SupportNewClientHeaders.cs" />
    <Compile Include="Migrations\201306031754328_SupportNewClientHeaders.Designer.cs">
      <DependentUpon>201306031754328_SupportNewClientHeaders.cs</DependentUpon>
    </Compile>
    <Compile Include="Migrations\201308051913351_EditableMetadata.cs" />
    <Compile Include="Migrations\201308051913351_EditableMetadata.Designer.cs">
      <DependentUpon>201308051913351_EditableMetadata.cs</DependentUpon>
    </Compile>
    <Compile Include="Migrations\201308292200027_PackageLastEditedTimestamp.cs" />
    <Compile Include="Migrations\201308292200027_PackageLastEditedTimestamp.Designer.cs">
      <DependentUpon>201308292200027_PackageLastEditedTimestamp.cs</DependentUpon>
    </Compile>
    <Compile Include="Migrations\201308302258388_AddPackageEditLastErrorColumn.cs" />
    <Compile Include="Migrations\201308302258388_AddPackageEditLastErrorColumn.Designer.cs">
      <DependentUpon>201308302258388_AddPackageEditLastErrorColumn.cs</DependentUpon>
    </Compile>
    <Compile Include="Migrations\201309092040124_LicenseReports.cs" />
    <Compile Include="Migrations\201309092040124_LicenseReports.Designer.cs">
      <DependentUpon>201309092040124_LicenseReports.cs</DependentUpon>
    </Compile>
    <Compile Include="Migrations\201309092041546_AddPackageLicenseReportSproc.cs" />
    <Compile Include="Migrations\201309092041546_AddPackageLicenseReportSproc.Designer.cs">
      <DependentUpon>201309092041546_AddPackageLicenseReportSproc.cs</DependentUpon>
    </Compile>
    <Compile Include="Migrations\201309101922464_NormalizedVersionColumn.cs" />
    <Compile Include="Migrations\201309101922464_NormalizedVersionColumn.Designer.cs">
      <DependentUpon>201309101922464_NormalizedVersionColumn.cs</DependentUpon>
    </Compile>
    <Compile Include="Migrations\201309172217450_CredentialsTable.cs" />
    <Compile Include="Migrations\201309172217450_CredentialsTable.Designer.cs">
      <DependentUpon>201309172217450_CredentialsTable.cs</DependentUpon>
    </Compile>
<<<<<<< HEAD
    <Compile Include="Migrations\201310281909048_PackageStatistics.cs" />
    <Compile Include="Migrations\201310281909048_PackageStatistics.Designer.cs">
      <DependentUpon>201310281909048_PackageStatistics.cs</DependentUpon>
=======
    <Compile Include="Migrations\201310301757446_RemoveOldCredentialColumns.cs" />
    <Compile Include="Migrations\201310301757446_RemoveOldCredentialColumns.Designer.cs">
      <DependentUpon>201310301757446_RemoveOldCredentialColumns.cs</DependentUpon>
    </Compile>
    <Compile Include="Migrations\201310301947399_AddCredentialDescriptionColumn.cs" />
    <Compile Include="Migrations\201310301947399_AddCredentialDescriptionColumn.Designer.cs">
      <DependentUpon>201310301947399_AddCredentialDescriptionColumn.cs</DependentUpon>
>>>>>>> 069d89d0
    </Compile>
    <Compile Include="Migrations\MigrationsConfiguration.cs" />
    <Compile Include="Migrations\SqlResourceMigration.cs" />
    <Compile Include="PackageCurators\IAutomaticPackageCurator.cs" />
    <Compile Include="PackageCurators\AutomaticPackageCurator.cs" />
    <Compile Include="PackageCurators\TagBasedPackageCurator.cs" />
    <Compile Include="PackageCurators\WebMatrixPackageCurator.cs" />
    <Compile Include="PackageCurators\Windows8PackageCurator.cs" />
    <Compile Include="PackagesController.generated.cs">
      <DependentUpon>T4MVC.tt</DependentUpon>
    </Compile>
    <Compile Include="Infrastructure\Lucene\NuGetQueryParser.cs" />
    <Compile Include="PagesController.generated.cs">
      <DependentUpon>T4MVC.tt</DependentUpon>
    </Compile>
    <Compile Include="Queries\PackageVersionsQuery.cs" />
    <Compile Include="Queries\PackageIdsQuery.cs" />
    <Compile Include="RequestModels\EditPackageRequest.cs" />
    <Compile Include="RequestModels\EditPackageVersionRequest.cs" />
    <Compile Include="RequestModels\ModifyCuratedPackageRequest.cs" />
    <Compile Include="RequestModels\CreateCuratedPackageRequest.cs" />
    <Compile Include="RequestModels\VerifyPackageRequest.cs" />
    <Compile Include="Services\ConfirmOwnershipResult.cs" />
    <Compile Include="Services\CuratedFeedService.cs" />
    <Compile Include="Services\ICuratedFeedService.cs" />
    <Compile Include="Services\CloudFileReference.cs" />
    <Compile Include="Services\ContentService.cs" />
    <Compile Include="Services\IContentService.cs" />
    <Compile Include="Services\IFileReference.cs" />
    <Compile Include="Services\JsonStatisticsService.cs" />
    <Compile Include="Services\CloudReportService.cs" />
    <Compile Include="Services\IReportService.cs" />
    <Compile Include="Services\HttpContextCacheService.cs" />
    <Compile Include="Services\ICacheService.cs" />
    <Compile Include="Services\IStatisticsService.cs" />
    <Compile Include="Services\CloudBlobClientWrapper.cs" />
    <Compile Include="Services\CloudBlobContainerWrapper.cs" />
    <Compile Include="Services\CloudBlobFileStorageService.cs" />
    <Compile Include="Services\CloudBlobWrapper.cs" />
    <Compile Include="Services\FileSystemFileStorageService.cs" />
    <Compile Include="Services\ISimpleCloudBlob.cs" />
    <Compile Include="Services\ICloudBlobClient.cs" />
    <Compile Include="Services\ICloudBlobContainer.cs" />
    <Compile Include="Services\IFileStorageService.cs" />
    <Compile Include="Services\IIndexingService.cs" />
    <Compile Include="Services\INuGetExeDownloaderService.cs" />
    <Compile Include="Services\IAggregateStatsService.cs" />
    <Compile Include="Services\ISearchService.cs" />
    <Compile Include="Services\IUploadFileService.cs" />
    <Compile Include="Services\LocalFileReference.cs" />
    <Compile Include="Services\NuGetExeDownloaderService.cs" />
    <Compile Include="Services\PackageFileService.cs" />
    <Compile Include="Filters\RequireSslAttribute.cs" />
    <Compile Include="Services\PackageSearchResults.cs" />
    <Compile Include="Services\AggregateStatsService.cs" />
    <Compile Include="Services\ReportPackageRequest.cs" />
    <Compile Include="Services\SearchFilter.cs" />
    <Compile Include="Services\StatisticsReportResult.cs" />
    <Compile Include="Services\TestableStorageClientException.cs" />
    <Compile Include="Services\UploadFileService.cs" />
    <Compile Include="Services\EditPackageService.cs" />
    <Compile Include="SharedController.generated.cs">
      <DependentUpon>T4MVC.tt</DependentUpon>
    </Compile>
    <Compile Include="StatisticsController.generated.cs">
      <DependentUpon>T4MVC.tt</DependentUpon>
    </Compile>
    <Compile Include="T4MVC.cs">
      <AutoGen>True</AutoGen>
      <DesignTime>True</DesignTime>
      <DependentUpon>T4MVC.tt</DependentUpon>
    </Compile>
    <Compile Include="UsersController.generated.cs">
      <DependentUpon>T4MVC.tt</DependentUpon>
    </Compile>
    <Compile Include="ViewModels\AggregateStats.cs" />
    <Compile Include="ViewModels\LogOnViewModel.cs" />
    <Compile Include="ViewModels\StatisticsMonthlyUsageItem.cs" />
    <Compile Include="ViewModels\StatisticsNuGetUsageItem.cs" />
    <Compile Include="ViewModels\StatisticsFact.cs" />
    <Compile Include="ViewModels\StatisticsPivot.cs" />
    <Compile Include="ViewModels\StatisticsDimension.cs" />
    <Compile Include="ViewModels\StatisticsPackagesReport.cs" />
    <Compile Include="ViewModels\CuratedFeedViewModel.cs" />
    <Compile Include="ViewModels\DependencySetsViewModel.cs" />
    <Compile Include="ViewModels\AccountViewModel.cs" />
    <Compile Include="ViewModels\ConfirmationViewModel.cs" />
    <Compile Include="ViewModels\PackageOwnerConfirmationModel.cs" />
    <Compile Include="ViewModels\StatisticsPackagesItemViewModel.cs" />
    <Compile Include="ViewModels\StatisticsPackagesViewModel.cs" />
    <Compile Include="App_Start\AppActivator.cs" />
    <Compile Include="Controllers\ApiController.cs" />
    <Compile Include="Controllers\JsonApiController.cs" />
    <Compile Include="Controllers\PackagesController.cs" />
    <Compile Include="Controllers\AuthenticationController.cs" />
    <Compile Include="Controllers\UsersController.cs" />
    <Compile Include="Infrastructure\CookieTempDataProvider.cs" />
    <Compile Include="Infrastructure\NuGetControllerFactory.cs" />
    <Compile Include="Services\Extensions.cs" />
    <Compile Include="Services\IMessageService.cs" />
    <Compile Include="Services\MessageService.cs" />
    <Compile Include="ViewModels\ContactOwnersViewModel.cs" />
    <Compile Include="ViewModels\PasswordResetViewModel.cs" />
    <Compile Include="ViewModels\ManagePackageOwnersViewModel.cs" />
    <Compile Include="ViewModels\IPackageVersionModel.cs" />
    <Compile Include="ViewModels\IPageableEnumerable.cs" />
    <Compile Include="App_Start\Routes.cs" />
    <Compile Include="Services\FileSystemService.cs" />
    <Compile Include="Services\IFileSystemService.cs" />
    <Compile Include="Services\IPackageService.cs" />
    <Compile Include="Services\PackageService.cs" />
    <Compile Include="Configuration\AppConfiguration.cs" />
    <Compile Include="Constants.cs" />
    <Compile Include="App_Start\Container.cs" />
    <Compile Include="App_Start\ContainerBindings.cs" />
    <Compile Include="Services\CryptographyService.cs" />
    <Compile Include="ExtensionMethods.cs" />
    <Compile Include="Services\FormsAuthenticationService.cs" />
    <Compile Include="Configuration\IAppConfiguration.cs" />
    <Compile Include="Services\IFormsAuthenticationService.cs" />
    <Compile Include="Services\IPackageFileService.cs" />
    <Compile Include="Services\IUserService.cs" />
    <Compile Include="RequestModels\DisplayPackageRequest.cs" />
    <Compile Include="Strings.Designer.cs">
      <DependentUpon>Strings.resx</DependentUpon>
      <AutoGen>True</AutoGen>
      <DesignTime>True</DesignTime>
    </Compile>
    <Compile Include="Services\UserService.cs" />
    <Compile Include="Properties\AssemblyInfo.cs" />
    <Compile Include="RequestModels\SubmitPackageRequest.cs" />
    <Compile Include="RouteNames.cs" />
    <Compile Include="UrlExtensions.cs" />
    <Compile Include="App_Start\VersionRouteConstraint.cs" />
    <Compile Include="ViewModels\DisplayPackageViewModel.cs" />
    <Compile Include="ViewModels\IPreviousNextPager.cs" />
    <Compile Include="ViewModels\ManagePackagesViewModel.cs" />
    <Compile Include="ViewModels\ListPackageItemViewModel.cs" />
    <Compile Include="ViewModels\PackageListViewModel.cs" />
    <Compile Include="ViewModels\PackageViewModel.cs" />
    <Compile Include="ViewModels\PasswordResetRequestViewModel.cs" />
    <Compile Include="ViewModels\PreviousNextPagerViewModel.cs" />
    <Compile Include="ViewModels\ReportAbuseViewModel.cs" />
    <Compile Include="ViewModels\TrivialPackageVersionModel.cs" />
    <Compile Include="ViewModels\UserProfileModel.cs" />
    <Content Include="Branding\Views\_ViewStart.cshtml" />
    <Content Include="App_Data\Files\Content\Privacy-Policy.md" />
    <Content Include="App_Data\Files\Content\Terms-Of-Use.md" />
    <Content Include="Branding\Views\web.config" />
    <Compile Include="Views\NuGetViewBase.cs" />
    <Content Include="Views\Shared\LayoutFooter.cshtml" />
    <Content Include="Views\Shared\SiteMenu.cshtml">
      <SubType>Code</SubType>
    </Content>
    <Content Include="Views\Shared\Title.cshtml" />
    <Content Include="Views\Pages\Home.cshtml" />
    <Content Include="Views\Pages\Privacy.cshtml" />
    <Content Include="Views\Pages\Terms.cshtml" />
  </ItemGroup>
  <ItemGroup>
    <CodeAnalysisDictionary Include="Properties\CodeAnalysisDictionary.xml" />
    <Content Include="App_Data\Files\Content\Home.html" />
    <Content Include="App_Offline-Planned.htm" />
    <Content Include="App_Offline-Unplanned.htm" />
    <Content Include="Areas\Admin\DynamicData\Content\GridViewPager.ascx" />
    <Content Include="Areas\Admin\DynamicData\Content\Images\Back.gif" />
    <Content Include="Areas\Admin\DynamicData\Content\Images\header_back.gif" />
    <Content Include="Areas\Admin\DynamicData\Content\Images\PgFirst.gif" />
    <Content Include="Areas\Admin\DynamicData\Content\Images\PgLast.gif" />
    <Content Include="Areas\Admin\DynamicData\Content\Images\PgNext.gif" />
    <Content Include="Areas\Admin\DynamicData\Content\Images\PgPrev.gif" />
    <Content Include="Areas\Admin\DynamicData\Content\Images\plus.gif" />
    <Content Include="Areas\Admin\DynamicData\Default.aspx" />
    <Content Include="Areas\Admin\DynamicData\EntityTemplates\Default.ascx" />
    <Content Include="Areas\Admin\DynamicData\EntityTemplates\Default_Edit.ascx" />
    <Content Include="Areas\Admin\DynamicData\EntityTemplates\Default_Insert.ascx" />
    <Content Include="Areas\Admin\DynamicData\FieldTemplates\Boolean.ascx" />
    <Content Include="Areas\Admin\DynamicData\FieldTemplates\Boolean_Edit.ascx" />
    <Content Include="Areas\Admin\DynamicData\FieldTemplates\Children.ascx" />
    <Content Include="Areas\Admin\DynamicData\FieldTemplates\Children_Insert.ascx" />
    <Content Include="Areas\Admin\DynamicData\FieldTemplates\DateTime.ascx" />
    <Content Include="Areas\Admin\DynamicData\FieldTemplates\DateTime_Edit.ascx" />
    <Content Include="Areas\Admin\DynamicData\FieldTemplates\Decimal_Edit.ascx" />
    <Content Include="Areas\Admin\DynamicData\FieldTemplates\EmailAddress.ascx" />
    <Content Include="Areas\Admin\DynamicData\FieldTemplates\Enumeration.ascx" />
    <Content Include="Areas\Admin\DynamicData\FieldTemplates\Enumeration_Edit.ascx" />
    <Content Include="Areas\Admin\DynamicData\FieldTemplates\ForeignKey.ascx" />
    <Content Include="Areas\Admin\DynamicData\FieldTemplates\ForeignKey_Edit.ascx" />
    <Content Include="Areas\Admin\DynamicData\FieldTemplates\Integer_Edit.ascx" />
    <Content Include="Areas\Admin\DynamicData\FieldTemplates\ManyToMany.ascx" />
    <Content Include="Areas\Admin\DynamicData\FieldTemplates\ManyToMany_Edit.ascx" />
    <Content Include="Areas\Admin\DynamicData\FieldTemplates\MultilineText_Edit.ascx" />
    <Content Include="Areas\Admin\DynamicData\FieldTemplates\Text.ascx" />
    <Content Include="Areas\Admin\DynamicData\FieldTemplates\Text_Edit.ascx" />
    <Content Include="Areas\Admin\DynamicData\FieldTemplates\Url.ascx" />
    <Content Include="Areas\Admin\DynamicData\Filters\Boolean.ascx" />
    <Content Include="Areas\Admin\DynamicData\Filters\Enumeration.ascx" />
    <Content Include="Areas\Admin\DynamicData\Filters\ForeignKey.ascx" />
    <Content Include="Areas\Admin\DynamicData\PageTemplates\Details.aspx" />
    <Content Include="Areas\Admin\DynamicData\PageTemplates\Edit.aspx" />
    <Content Include="Areas\Admin\DynamicData\PageTemplates\Insert.aspx" />
    <Content Include="Areas\Admin\DynamicData\PageTemplates\List.aspx" />
    <Content Include="Areas\Admin\DynamicData\Site.css" />
    <Content Include="Public\clientaccesspolicy.xml" />
    <Content Include="Content\clippy.swf" />
    <Content Include="Content\fontawesome\font-awesome-ie7.min.css" />
    <Content Include="Content\fontawesome\font-awesome.css" />
    <Content Include="Content\fontawesome\font-awesome.min.css" />
    <Content Include="Content\font\fontawesome-webfont.svg" />
    <Content Include="Content\Images\errorPage.png" />
<<<<<<< HEAD
    <Content Include="Content\Images\editProfile.png" />
    <Content Include="Content\Images\managePackages.png" />
    <Content Include="Content\Logos\outercurve.png" />
    <Content Include="Content\Images\uploadPackage.png" />
=======
    <Content Include="Content\Images\icons\nuget_32_mono_b.png" />
    <Content Include="Content\Images\icons\nuget_32_mono_w.png" />
    <Content Include="Content\Images\outercurve.png" />
>>>>>>> 069d89d0
    <Content Include="Content\Images\YourPackage.png" />
    <Content Include="Content\Layout.css" />
    <Content Include="Content\PageStylings.css" />
    <Content Include="Content\Site.css" />
    <Content Include="Content\Images\headerbackground.png" />
<<<<<<< HEAD
    <Content Include="Content\Logos\hero.png">
      <BrowseToURL>hero.png</BrowseToURL>
    </Content>
    <Content Include="Content\Logos\herowithlogo.png" />
    <Content Include="Content\Images\inputBackground.png" />
    <Content Include="Content\Images\invalidBG.png" />
    <Content Include="Content\Images\mine.png" />
    <Content Include="Content\Images\navbackground.png" />
    <Content Include="Content\Images\newAccountGraphic.png" />
    <Content Include="Content\Logos\nugetlogo.png" />
    <Content Include="Content\Logos\nugetLogoFooter.png" />
=======
    <Content Include="Content\Images\hero.png" />
    <Content Include="Content\Images\inputBackground.png" />
    <Content Include="Content\Images\nugetlogo.png" />
>>>>>>> 069d89d0
    <Content Include="Content\Images\packageDefaultIcon-50x50.png" />
    <Content Include="Content\Images\packageDefaultIcon.png" />
    <Content Include="Content\Images\packageOwnerActionIcons.png" />
    <Content Include="Content\Images\required.png" />
    <Content Include="Content\Images\searchButton.png" />
    <Content Include="Content\Images\sendMessageGraphic.png" />
    <Content Include="Content\SyntaxHighlighter\shCore.css" />
    <Content Include="Content\SyntaxHighlighter\shCoreDefault.css" />
    <Content Include="Content\SyntaxHighlighter\shCoreDjango.css" />
    <Content Include="Content\SyntaxHighlighter\shCoreEclipse.css" />
    <Content Include="Content\SyntaxHighlighter\shCoreEmacs.css" />
    <Content Include="Content\SyntaxHighlighter\shCoreFadeToGrey.css" />
    <Content Include="Content\SyntaxHighlighter\shCoreMDUltra.css" />
    <Content Include="Content\SyntaxHighlighter\shCoreMidnight.css" />
    <Content Include="Content\SyntaxHighlighter\shCoreRDark.css" />
    <Content Include="Content\SyntaxHighlighter\shThemeDefault.css" />
    <Content Include="Content\SyntaxHighlighter\shThemeDjango.css" />
    <Content Include="Content\SyntaxHighlighter\shThemeEclipse.css" />
    <Content Include="Content\SyntaxHighlighter\shThemeEmacs.css" />
    <Content Include="Content\SyntaxHighlighter\shThemeFadeToGrey.css" />
    <Content Include="Content\SyntaxHighlighter\shThemeMDUltra.css" />
    <Content Include="Content\SyntaxHighlighter\shThemeMidnight.css" />
    <Content Include="Content\SyntaxHighlighter\shThemeRDark.css" />
    <Content Include="Content\themes\base\images\animated-overlay.gif" />
    <Content Include="Content\themes\base\images\ui-bg_flat_0_aaaaaa_40x100.png" />
    <Content Include="Content\themes\base\images\ui-bg_flat_75_ffffff_40x100.png" />
    <Content Include="Content\themes\base\images\ui-bg_glass_55_fbf9ee_1x400.png" />
    <Content Include="Content\themes\base\images\ui-bg_glass_65_ffffff_1x400.png" />
    <Content Include="Content\themes\base\images\ui-bg_glass_75_dadada_1x400.png" />
    <Content Include="Content\themes\base\images\ui-bg_glass_75_e6e6e6_1x400.png" />
    <Content Include="Content\themes\base\images\ui-bg_glass_95_fef1ec_1x400.png" />
    <Content Include="Content\themes\base\images\ui-bg_highlight-soft_75_cccccc_1x100.png" />
    <Content Include="Content\themes\base\images\ui-icons_222222_256x240.png" />
    <Content Include="Content\themes\base\images\ui-icons_2e83ff_256x240.png" />
    <Content Include="Content\themes\base\images\ui-icons_454545_256x240.png" />
    <Content Include="Content\themes\base\images\ui-icons_888888_256x240.png" />
    <Content Include="Content\themes\base\images\ui-icons_cd0a0a_256x240.png" />
    <Content Include="Content\themes\base\jquery-ui.css" />
    <Content Include="Content\themes\base\jquery.ui.accordion.css" />
    <Content Include="Content\themes\base\jquery.ui.all.css" />
    <Content Include="Content\themes\base\jquery.ui.autocomplete.css" />
    <Content Include="Content\themes\base\jquery.ui.base.css" />
    <Content Include="Content\themes\base\jquery.ui.button.css" />
    <Content Include="Content\themes\base\jquery.ui.core.css" />
    <Content Include="Content\themes\base\jquery.ui.datepicker.css" />
    <Content Include="Content\themes\base\jquery.ui.dialog.css" />
    <Content Include="Content\themes\base\jquery.ui.menu.css" />
    <Content Include="Content\themes\base\jquery.ui.progressbar.css" />
    <Content Include="Content\themes\base\jquery.ui.resizable.css" />
    <Content Include="Content\themes\base\jquery.ui.selectable.css" />
    <Content Include="Content\themes\base\jquery.ui.slider.css" />
    <Content Include="Content\themes\base\jquery.ui.spinner.css" />
    <Content Include="Content\themes\base\jquery.ui.tabs.css" />
    <Content Include="Content\themes\base\jquery.ui.theme.css" />
    <Content Include="Content\themes\base\jquery.ui.tooltip.css" />
    <Content Include="Content\themes\base\minified\images\animated-overlay.gif" />
    <Content Include="Content\themes\base\minified\images\ui-bg_flat_0_aaaaaa_40x100.png" />
    <Content Include="Content\themes\base\minified\images\ui-bg_flat_75_ffffff_40x100.png" />
    <Content Include="Content\themes\base\minified\images\ui-bg_glass_55_fbf9ee_1x400.png" />
    <Content Include="Content\themes\base\minified\images\ui-bg_glass_65_ffffff_1x400.png" />
    <Content Include="Content\themes\base\minified\images\ui-bg_glass_75_dadada_1x400.png" />
    <Content Include="Content\themes\base\minified\images\ui-bg_glass_75_e6e6e6_1x400.png" />
    <Content Include="Content\themes\base\minified\images\ui-bg_glass_95_fef1ec_1x400.png" />
    <Content Include="Content\themes\base\minified\images\ui-bg_highlight-soft_75_cccccc_1x100.png" />
    <Content Include="Content\themes\base\minified\images\ui-icons_222222_256x240.png" />
    <Content Include="Content\themes\base\minified\images\ui-icons_2e83ff_256x240.png" />
    <Content Include="Content\themes\base\minified\images\ui-icons_454545_256x240.png" />
    <Content Include="Content\themes\base\minified\images\ui-icons_888888_256x240.png" />
    <Content Include="Content\themes\base\minified\images\ui-icons_cd0a0a_256x240.png" />
    <Content Include="Content\themes\base\minified\jquery-ui.min.css" />
    <Content Include="Content\themes\base\minified\jquery.ui.accordion.min.css" />
    <Content Include="Content\themes\base\minified\jquery.ui.autocomplete.min.css" />
    <Content Include="Content\themes\base\minified\jquery.ui.button.min.css" />
    <Content Include="Content\themes\base\minified\jquery.ui.core.min.css" />
    <Content Include="Content\themes\base\minified\jquery.ui.datepicker.min.css" />
    <Content Include="Content\themes\base\minified\jquery.ui.dialog.min.css" />
    <Content Include="Content\themes\base\minified\jquery.ui.menu.min.css" />
    <Content Include="Content\themes\base\minified\jquery.ui.progressbar.min.css" />
    <Content Include="Content\themes\base\minified\jquery.ui.resizable.min.css" />
    <Content Include="Content\themes\base\minified\jquery.ui.selectable.min.css" />
    <Content Include="Content\themes\base\minified\jquery.ui.slider.min.css" />
    <Content Include="Content\themes\base\minified\jquery.ui.spinner.min.css" />
    <Content Include="Content\themes\base\minified\jquery.ui.tabs.min.css" />
    <Content Include="Content\themes\base\minified\jquery.ui.theme.min.css" />
    <Content Include="Content\themes\base\minified\jquery.ui.tooltip.min.css" />
    <Content Include="Content\themes\custom\jquery-ui-1.10.3.custom.css" />
    <Content Include="Content\themes\custom\jquery-ui-1.10.3.custom.min.css" />
    <Content Include="D3 LICENSE.txt" />
    <Content Include="DataServices\V2CuratedFeed.svc" />
    <Content Include="DataServices\V1Feed.svc" />
    <Content Include="DataServices\V2Feed.svc" />
    <Content Include="Public\Error.html" />
    <Content Include="Public\favicon.ico" />
    <EmbeddedResource Include="Infrastructure\Elmah.SqlServer.sql" />
    <EmbeddedResource Include="Infrastructure\AggregateStatistics.sql" />
    <EmbeddedResource Include="Infrastructure\AddPackageLicenseReport.sql" />
    <Content Include="robots.txt" />
    <Content Include="Content\font\fontawesome-webfont.eot" />
    <Content Include="Content\font\fontawesome-webfont.ttf" />
    <Content Include="Content\font\fontawesome-webfont.woff" />
    <Content Include="Content\font\FontAwesome.otf" />
    <None Include="Properties\PublishProfiles\nuget-staging-frontend.pubxml" />
    <None Include="Scripts\jquery-1.6.4-vsdoc.js" />
    <Content Include="Scripts\jquery-1.6.4.js" />
    <Content Include="Scripts\jquery-1.6.4.min.js" />
    <Content Include="Scripts\jquery-ui-1.10.3.js" />
    <Content Include="Scripts\jquery-ui-1.10.3.min.js" />
    <Content Include="Scripts\perpackagestatsgraphs.js" />
    <Content Include="Scripts\modernizr-2.6.2.js" />
    <Content Include="Scripts\statsgraphs.js" />
    <Content Include="Scripts\d3.v3.js" />
    <Content Include="Scripts\d3.v3.min.js" />
    <Content Include="Scripts\jquery.validate.unobtrusive.js" />
    <Content Include="Scripts\jquery.validate.unobtrusive.min.js" />
    <Content Include="Scripts\nugetgallery.js" />
    <Content Include="Scripts\statsdimensions.js" />
    <Content Include="Scripts\async-file-upload.js" />
    <Content Include="Scripts\knockout-2.2.1.debug.js" />
    <Content Include="Scripts\knockout-2.2.1.js" />
    <Content Include="Scripts\stats.js" />
    <Content Include="Scripts\jquery.validate-vsdoc.js" />
    <Content Include="Scripts\jquery.validate.js" />
    <Content Include="Scripts\jquery.validate.min.js" />
    <Content Include="Web.config">
      <SubType>Designer</SubType>
    </Content>
    <Content Include="Web.Debug.config">
      <DependentUpon>Web.config</DependentUpon>
    </Content>
    <Content Include="Web.Release.config">
      <DependentUpon>Web.config</DependentUpon>
    </Content>
    <Content Include="Views\web.config" />
    <Content Include="Views\_ViewStart.cshtml" />
    <Content Include="Views\Errors\InternalError.cshtml" />
    <Content Include="Views\Users\Confirm.cshtml" />
    <Content Include="Views\Users\Thanks.cshtml" />
    <Content Include="Views\Users\Profiles.cshtml" />
    <Content Include="Views\Authentication\LogOn.cshtml" />
    <Content Include="Views\Packages\ContactOwners.cshtml" />
    <Content Include="Views\Packages\DisplayPackage.cshtml" />
    <Content Include="Views\Shared\ListPackages.cshtml" />
    <Content Include="Views\Packages\VerifyPackage.cshtml" />
    <Content Include="Views\Packages\ReportAbuse.cshtml" />
    <Content Include="Views\Packages\UploadPackage.cshtml" />
    <Content Include="Views\Shared\_ListPackage.cshtml" />
    <Content Include="Views\Shared\EditorTemplates\Object.cshtml" />
    <Content Include="Views\Shared\Layout.cshtml" />
    <Content Include="Views\Shared\UserDisplay.cshtml" />
    <Content Include="Views\Users\Packages.cshtml" />
    <Content Include="App_Code\ViewHelpers.cshtml" />
    <Content Include="Views\Users\PasswordChanged.cshtml" />
    <Content Include="Views\Users\ForgotPassword.cshtml" />
    <Content Include="Views\Users\PasswordSent.cshtml" />
    <Content Include="Views\Users\ResetPassword.cshtml" />
    <Content Include="Views\Users\Account.cshtml" />
    <Content Include="Views\Packages\Download.cshtml" />
    <Content Include="Views\Packages\ConfirmOwner.cshtml" />
    <Content Include="Views\Errors\NotFound.cshtml" />
    <Content Include="Views\Packages\Delete.cshtml" />
    <Content Include="Views\Packages\Edit.cshtml" />
    <Content Include="Views\Packages\ManagePackageOwners.cshtml" />
    <Content Include="Views\Shared\TwoColumnLayout.cshtml" />
    <Content Include="api\Web.config" />
    <Compile Include="Infrastructure\Lucene\LuceneSearchService.cs" />
    <Content Include="Views\CuratedPackages\CreateCuratedPackageForm.cshtml" />
    <Content Include="Views\Users\ConfirmationRequired.cshtml" />
<<<<<<< HEAD
    <Content Include="Views\Authentication\_SignInForm.cshtml" />
    <Content Include="Views\Authentication\_RegisterForm.cshtml" />
    <Content Include="Views\Authentication\Register.cshtml" />
    <Content Include="Views\Authentication\SignIn.cshtml" />
    <Content Include="Views\Users\ChangeEmail.cshtml" />
    <Content Include="Views\Pages\Contact.cshtml" />
    <Content Include="T4MVC.tt.settings.t4" />
=======
    <Content Include="Views\Authentication\_SignIn.cshtml" />
    <Content Include="Views\Authentication\_Register.cshtml" />
>>>>>>> 069d89d0
  </ItemGroup>
  <ItemGroup>
    <Content Include="packages.config">
      <SubType>Designer</SubType>
    </Content>
  </ItemGroup>
  <ItemGroup>
    <Service Include="{508349B6-6B84-4DF5-91F0-309BEEBAD82D}" />
  </ItemGroup>
  <ItemGroup>
    <EmbeddedResource Include="Migrations\201304251927587_UserCreatedDate.resx">
      <DependentUpon>201304251927587_UserCreatedDate.cs</DependentUpon>
    </EmbeddedResource>
    <EmbeddedResource Include="Migrations\201306031734581_WidenStatisticsOperationColumn.resx">
      <DependentUpon>201306031734581_WidenStatisticsOperationColumn.cs</DependentUpon>
    </EmbeddedResource>
    <EmbeddedResource Include="Migrations\201306031754328_SupportNewClientHeaders.resx">
      <DependentUpon>201306031754328_SupportNewClientHeaders.cs</DependentUpon>
    </EmbeddedResource>
    <EmbeddedResource Include="Migrations\201308051913351_EditableMetadata.resx">
      <DependentUpon>201308051913351_EditableMetadata.cs</DependentUpon>
    </EmbeddedResource>
    <EmbeddedResource Include="Migrations\201308292200027_PackageLastEditedTimestamp.resx">
      <DependentUpon>201308292200027_PackageLastEditedTimestamp.cs</DependentUpon>
    </EmbeddedResource>
    <EmbeddedResource Include="Migrations\201308302258388_AddPackageEditLastErrorColumn.resx">
      <DependentUpon>201308302258388_AddPackageEditLastErrorColumn.cs</DependentUpon>
    </EmbeddedResource>
    <EmbeddedResource Include="Migrations\201309092040124_LicenseReports.resx">
      <DependentUpon>201309092040124_LicenseReports.cs</DependentUpon>
    </EmbeddedResource>
    <EmbeddedResource Include="Migrations\201309092041546_AddPackageLicenseReportSproc.resx">
      <DependentUpon>201309092041546_AddPackageLicenseReportSproc.cs</DependentUpon>
    </EmbeddedResource>
    <EmbeddedResource Include="Migrations\201309101922464_NormalizedVersionColumn.resx">
      <DependentUpon>201309101922464_NormalizedVersionColumn.cs</DependentUpon>
    </EmbeddedResource>
    <EmbeddedResource Include="Migrations\201309172217450_CredentialsTable.resx">
      <DependentUpon>201309172217450_CredentialsTable.cs</DependentUpon>
    </EmbeddedResource>
<<<<<<< HEAD
    <EmbeddedResource Include="Migrations\201310281909048_PackageStatistics.resx">
      <DependentUpon>201310281909048_PackageStatistics.cs</DependentUpon>
=======
    <EmbeddedResource Include="Migrations\201310301757446_RemoveOldCredentialColumns.resx">
      <DependentUpon>201310301757446_RemoveOldCredentialColumns.cs</DependentUpon>
    </EmbeddedResource>
    <EmbeddedResource Include="Migrations\201310301947399_AddCredentialDescriptionColumn.resx">
      <DependentUpon>201310301947399_AddCredentialDescriptionColumn.cs</DependentUpon>
>>>>>>> 069d89d0
    </EmbeddedResource>
    <EmbeddedResource Include="Strings.resx">
      <Generator>PublicResXFileCodeGenerator</Generator>
      <LastGenOutput>Strings.Designer.cs</LastGenOutput>
      <SubType>Designer</SubType>
    </EmbeddedResource>
  </ItemGroup>
  <ItemGroup>
    <Content Include="Errors\ReadOnlyMode.cshtml" />
    <Content Include="Views\Errors\ReadOnlyMode.cshtml" />
    <Content Include="Areas\Admin\DynamicData\Site.master" />
    <Content Include="Areas\Admin\DynamicData\web.config">
      <SubType>Designer</SubType>
    </Content>
    <Content Include="Areas\Admin\Views\Home\Index.cshtml" />
    <Content Include="Areas\Admin\Views\Web.config" />
    <Content Include="Areas\Admin\Views\_ViewStart.cshtml" />
    <Content Include="App_Data\Files\Content\Alert.md" />
    <Content Include="Areas\Admin\Views\Lucene\Index.cshtml">
      <SubType>Code</SubType>
    </Content>
    <Content Include="Areas\Admin\Views\Config\Index.cshtml" />
    <Content Include="Views\Errors\CookieError.cshtml" />
    <None Include="T4MVC.tt">
      <Generator>TextTemplatingFileGenerator</Generator>
      <LastGenOutput>T4MVC.cs</LastGenOutput>
    </None>
    <Content Include="Views\Packages\_PackageDependencies.cshtml" />
    <Content Include="Views\Statistics\Index.cshtml" />
    <Content Include="Views\Statistics\Packages.cshtml" />
    <Content Include="Views\Statistics\PackageVersions.cshtml" />
    <Content Include="Views\Statistics\PackageDownloadsByVersion.cshtml" />
    <Content Include="Views\CuratedFeeds\CuratedFeed.cshtml" />
    <Content Include="Views\Packages\UnverifiablePackage.cshtml" />
    <Content Include="Views\Packages\ReportMyPackage.cshtml" />
    <Content Include="Views\Statistics\PackageDownloadsDetail.cshtml" />
    <Content Include="Views\Statistics\_PivotTable.cshtml" />
    <Content Include="Views\Statistics\_LastUpdated.cshtml" />
  </ItemGroup>
  <ItemGroup>
    <Folder Include="Areas\Admin\DynamicData\CustomPages\" />
    <Folder Include="Areas\Admin\Views\Shared\" />
    <Folder Include="Packaging\" />
  </ItemGroup>
  <ItemGroup>
    <ProjectReference Include="..\NuGetGallery.Core\NuGetGallery.Core.csproj">
      <Project>{097b2cdd-9623-4c34-93c2-d373d51f5b4e}</Project>
      <Name>NuGetGallery.Core</Name>
    </ProjectReference>
  </ItemGroup>
  <PropertyGroup>
    <VisualStudioVersion Condition="'$(VisualStudioVersion)' == ''">10.0</VisualStudioVersion>
    <VSToolsPath Condition="'$(VSToolsPath)' == ''">$(MSBuildExtensionsPath32)\Microsoft\VisualStudio\v$(VisualStudioVersion)</VSToolsPath>
  </PropertyGroup>
  <Import Project="$(MSBuildBinPath)\Microsoft.CSharp.targets" />
  <Import Project="$(VSToolsPath)\WebApplications\Microsoft.WebApplication.targets" Condition="'$(VSToolsPath)' != ''" />
  <Import Project="$(MSBuildExtensionsPath32)\Microsoft\VisualStudio\v10.0\WebApplications\Microsoft.WebApplication.targets" Condition="false" />
  <!-- To modify your build process, add your task inside one of the targets below and uncomment it. 
       Other similar extension points exist, see Microsoft.Common.targets.
  <Target Name="BeforeBuild">
  </Target>
  <Target Name="AfterBuild">
  </Target> -->
  <Target Name="MvcBuildViews" AfterTargets="AfterBuild" Condition="'$(MvcBuildViews)'=='true'">
    <AspNetCompiler VirtualPath="temp" PhysicalPath="$(WebProjectOutputDir)" />
  </Target>
  <ProjectExtensions>
    <VisualStudio>
      <FlavorProperties GUID="{349c5851-65df-11da-9384-00065b846f21}">
        <WebProjectProperties>
          <UseIIS>True</UseIIS>
          <AutoAssignPort>True</AutoAssignPort>
          <DevelopmentServerPort>80</DevelopmentServerPort>
          <DevelopmentServerVPath>/</DevelopmentServerVPath>
          <IISUrl>http://nuget.localtest.me</IISUrl>
          <NTLMAuthentication>False</NTLMAuthentication>
          <UseCustomServer>False</UseCustomServer>
          <CustomServerUrl>
          </CustomServerUrl>
          <SaveServerSettingsInUserFile>False</SaveServerSettingsInUserFile>
        </WebProjectProperties>
      </FlavorProperties>
    </VisualStudio>
  </ProjectExtensions>
  <Import Project="$(SolutionDir)\.nuget\NuGet.targets" />
</Project><|MERGE_RESOLUTION|>--- conflicted
+++ resolved
@@ -915,11 +915,10 @@
     <Compile Include="Migrations\201309172217450_CredentialsTable.Designer.cs">
       <DependentUpon>201309172217450_CredentialsTable.cs</DependentUpon>
     </Compile>
-<<<<<<< HEAD
     <Compile Include="Migrations\201310281909048_PackageStatistics.cs" />
     <Compile Include="Migrations\201310281909048_PackageStatistics.Designer.cs">
-      <DependentUpon>201310281909048_PackageStatistics.cs</DependentUpon>
-=======
+        <DependentUpon>201310281909048_PackageStatistics.cs</DependentUpon>
+    </Compile>
     <Compile Include="Migrations\201310301757446_RemoveOldCredentialColumns.cs" />
     <Compile Include="Migrations\201310301757446_RemoveOldCredentialColumns.Designer.cs">
       <DependentUpon>201310301757446_RemoveOldCredentialColumns.cs</DependentUpon>
@@ -927,7 +926,6 @@
     <Compile Include="Migrations\201310301947399_AddCredentialDescriptionColumn.cs" />
     <Compile Include="Migrations\201310301947399_AddCredentialDescriptionColumn.Designer.cs">
       <DependentUpon>201310301947399_AddCredentialDescriptionColumn.cs</DependentUpon>
->>>>>>> 069d89d0
     </Compile>
     <Compile Include="Migrations\MigrationsConfiguration.cs" />
     <Compile Include="Migrations\SqlResourceMigration.cs" />
@@ -1138,22 +1136,18 @@
     <Content Include="Content\fontawesome\font-awesome.min.css" />
     <Content Include="Content\font\fontawesome-webfont.svg" />
     <Content Include="Content\Images\errorPage.png" />
-<<<<<<< HEAD
     <Content Include="Content\Images\editProfile.png" />
     <Content Include="Content\Images\managePackages.png" />
     <Content Include="Content\Logos\outercurve.png" />
     <Content Include="Content\Images\uploadPackage.png" />
-=======
     <Content Include="Content\Images\icons\nuget_32_mono_b.png" />
     <Content Include="Content\Images\icons\nuget_32_mono_w.png" />
     <Content Include="Content\Images\outercurve.png" />
->>>>>>> 069d89d0
     <Content Include="Content\Images\YourPackage.png" />
     <Content Include="Content\Layout.css" />
     <Content Include="Content\PageStylings.css" />
     <Content Include="Content\Site.css" />
     <Content Include="Content\Images\headerbackground.png" />
-<<<<<<< HEAD
     <Content Include="Content\Logos\hero.png">
       <BrowseToURL>hero.png</BrowseToURL>
     </Content>
@@ -1165,11 +1159,9 @@
     <Content Include="Content\Images\newAccountGraphic.png" />
     <Content Include="Content\Logos\nugetlogo.png" />
     <Content Include="Content\Logos\nugetLogoFooter.png" />
-=======
     <Content Include="Content\Images\hero.png" />
     <Content Include="Content\Images\inputBackground.png" />
     <Content Include="Content\Images\nugetlogo.png" />
->>>>>>> 069d89d0
     <Content Include="Content\Images\packageDefaultIcon-50x50.png" />
     <Content Include="Content\Images\packageDefaultIcon.png" />
     <Content Include="Content\Images\packageOwnerActionIcons.png" />
@@ -1337,7 +1329,6 @@
     <Compile Include="Infrastructure\Lucene\LuceneSearchService.cs" />
     <Content Include="Views\CuratedPackages\CreateCuratedPackageForm.cshtml" />
     <Content Include="Views\Users\ConfirmationRequired.cshtml" />
-<<<<<<< HEAD
     <Content Include="Views\Authentication\_SignInForm.cshtml" />
     <Content Include="Views\Authentication\_RegisterForm.cshtml" />
     <Content Include="Views\Authentication\Register.cshtml" />
@@ -1345,10 +1336,8 @@
     <Content Include="Views\Users\ChangeEmail.cshtml" />
     <Content Include="Views\Pages\Contact.cshtml" />
     <Content Include="T4MVC.tt.settings.t4" />
-=======
     <Content Include="Views\Authentication\_SignIn.cshtml" />
     <Content Include="Views\Authentication\_Register.cshtml" />
->>>>>>> 069d89d0
   </ItemGroup>
   <ItemGroup>
     <Content Include="packages.config">
@@ -1389,16 +1378,14 @@
     <EmbeddedResource Include="Migrations\201309172217450_CredentialsTable.resx">
       <DependentUpon>201309172217450_CredentialsTable.cs</DependentUpon>
     </EmbeddedResource>
-<<<<<<< HEAD
     <EmbeddedResource Include="Migrations\201310281909048_PackageStatistics.resx">
-      <DependentUpon>201310281909048_PackageStatistics.cs</DependentUpon>
-=======
+        <DependentUpon>201310281909048_PackageStatistics.cs</DependentUpon>
+    </EmbeddedResource>
     <EmbeddedResource Include="Migrations\201310301757446_RemoveOldCredentialColumns.resx">
       <DependentUpon>201310301757446_RemoveOldCredentialColumns.cs</DependentUpon>
     </EmbeddedResource>
     <EmbeddedResource Include="Migrations\201310301947399_AddCredentialDescriptionColumn.resx">
       <DependentUpon>201310301947399_AddCredentialDescriptionColumn.cs</DependentUpon>
->>>>>>> 069d89d0
     </EmbeddedResource>
     <EmbeddedResource Include="Strings.resx">
       <Generator>PublicResXFileCodeGenerator</Generator>
