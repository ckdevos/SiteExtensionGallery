--- conflicted
+++ resolved
@@ -65,11 +65,7 @@
         public SqlConnectionStringBuilder ConnectionString { get; set; }
 
         protected string ServerName { get { return Util.GetDatabaseServerName(ConnectionString); } }
-<<<<<<< HEAD
-=======
-
-        protected string DatabaseName { get { return ConnectionString.InitialCatalog; } }
->>>>>>> 33d7cf1b
+
 
         public override void ValidateArguments()
         {
