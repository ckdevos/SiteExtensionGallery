﻿<?xml version="1.0" encoding="utf-8"?>
<Project ToolsVersion="4.0" DefaultTargets="Build" xmlns="http://schemas.microsoft.com/developer/msbuild/2003">
  <Import Project="$(MSBuildExtensionsPath)\$(MSBuildToolsVersion)\Microsoft.Common.props" Condition="Exists('$(MSBuildExtensionsPath)\$(MSBuildToolsVersion)\Microsoft.Common.props')" />
  <PropertyGroup>
    <Configuration Condition=" '$(Configuration)' == '' ">Debug</Configuration>
    <Platform Condition=" '$(Platform)' == '' ">AnyCPU</Platform>
    <ProjectGuid>{097B2CDD-9623-4C34-93C2-D373D51F5B4E}</ProjectGuid>
    <OutputType>Library</OutputType>
    <AppDesignerFolder>Properties</AppDesignerFolder>
    <RootNamespace>NuGetGallery</RootNamespace>
    <AssemblyName>NuGetGallery.Core</AssemblyName>
    <TargetFrameworkVersion>v4.5</TargetFrameworkVersion>
    <FileAlignment>512</FileAlignment>
    <SolutionDir Condition="$(SolutionDir) == '' Or $(SolutionDir) == '*Undefined*'">..\..\</SolutionDir>
    <RestorePackages>true</RestorePackages>
  </PropertyGroup>
  <PropertyGroup Condition=" '$(Configuration)|$(Platform)' == 'Debug|AnyCPU' ">
    <DebugSymbols>true</DebugSymbols>
    <DebugType>full</DebugType>
    <Optimize>false</Optimize>
    <OutputPath>bin\Debug\</OutputPath>
    <DefineConstants>DEBUG;TRACE</DefineConstants>
    <ErrorReport>prompt</ErrorReport>
    <WarningLevel>4</WarningLevel>
    <CodeAnalysisRuleSet>..\CodeAnalysis.ruleset</CodeAnalysisRuleSet>
    <TreatWarningsAsErrors>true</TreatWarningsAsErrors>
  </PropertyGroup>
  <PropertyGroup Condition=" '$(Configuration)|$(Platform)' == 'Release|AnyCPU' ">
    <DebugType>pdbonly</DebugType>
    <Optimize>true</Optimize>
    <OutputPath>bin\Release\</OutputPath>
    <DefineConstants>TRACE</DefineConstants>
    <ErrorReport>prompt</ErrorReport>
    <WarningLevel>4</WarningLevel>
  </PropertyGroup>
  <ItemGroup>
    <Reference Include="EntityFramework">
      <HintPath>..\..\packages\EntityFramework.5.0.0\lib\net45\EntityFramework.dll</HintPath>
    </Reference>
<<<<<<< HEAD
    <Reference Include="NuGet.Core, Version=2.7.40808.167, Culture=neutral, PublicKeyToken=31bf3856ad364e35, processorArchitecture=MSIL">
      <SpecificVersion>False</SpecificVersion>
      <HintPath>..\..\packages\Nuget.Core.2.7.0\lib\net40-Client\NuGet.Core.dll</HintPath>
=======
    <Reference Include="Microsoft.Web.XmlTransform">
      <HintPath>..\..\packages\Microsoft.Web.Xdt.1.0.0\lib\net40\Microsoft.Web.XmlTransform.dll</HintPath>
    </Reference>
    <Reference Include="NuGet.Core, Version=2.7.40905.79, Culture=neutral, PublicKeyToken=31bf3856ad364e35, processorArchitecture=MSIL">
      <SpecificVersion>False</SpecificVersion>
      <HintPath>..\..\packages\Nuget.Core.2.7.0.1\lib\net40-Client\NuGet.Core.dll</HintPath>
>>>>>>> 7457560f
    </Reference>
    <Reference Include="System" />
    <Reference Include="System.ComponentModel.DataAnnotations" />
    <Reference Include="System.Configuration" />
    <Reference Include="System.Core" />
    <Reference Include="System.Data.Entity" />
    <Reference Include="System.IO.Compression" />
    <Reference Include="System.Web" />
    <Reference Include="System.Xml.Linq" />
    <Reference Include="System.Data.DataSetExtensions" />
    <Reference Include="Microsoft.CSharp" />
    <Reference Include="System.Data" />
    <Reference Include="System.Xml" />
  </ItemGroup>
  <ItemGroup>
    <Compile Include="..\CommonAssemblyInfo.cs">
      <Link>Properties\CommonAssemblyInfo.cs</Link>
    </Compile>
    <Compile Include="Entities\CuratedFeed.cs" />
    <Compile Include="Entities\CuratedPackage.cs" />
    <Compile Include="Entities\EmailMessage.cs" />
    <Compile Include="Entities\EntitiesContext.cs" />
    <Compile Include="Entities\EntityException.cs" />
    <Compile Include="Entities\EntityRepository.cs" />
    <Compile Include="Entities\GallerySetting.cs" />
    <Compile Include="Entities\IEntitiesContext.cs" />
    <Compile Include="Entities\IEntity.cs" />
    <Compile Include="Entities\IEntityRepository.cs" />
    <Compile Include="Entities\Package.cs" />
    <Compile Include="Entities\PackageAuthor.cs" />
    <Compile Include="Entities\PackageDependency.cs" />
    <Compile Include="Entities\PackageEdit.cs" />
    <Compile Include="Entities\PackageFramework.cs" />
    <Compile Include="Entities\PackageHistory.cs" />
    <Compile Include="Entities\PackageLicense.cs" />
    <Compile Include="Entities\PackageLicenseReport.cs" />
    <Compile Include="Entities\PackageOwnerRequest.cs" />
    <Compile Include="Entities\PackageRegistration.cs" />
    <Compile Include="Entities\PackageStatistics.cs" />
    <Compile Include="Entities\ReadOnlyModeException.cs" />
    <Compile Include="Entities\Role.cs" />
    <Compile Include="Entities\User.cs" />
    <Compile Include="Packaging\INupkg.cs" />
    <Compile Include="Packaging\Nupkg.cs" />
    <Compile Include="Packaging\NupkgRewriter.cs" />
    <Compile Include="Properties\AssemblyInfo.cs" />
  </ItemGroup>
  <ItemGroup>
    <None Include="packages.config">
      <SubType>Designer</SubType>
    </None>
  </ItemGroup>
  <Import Project="$(MSBuildToolsPath)\Microsoft.CSharp.targets" />
  <Import Project="$(SolutionDir)\.nuget\NuGet.targets" Condition="Exists('$(SolutionDir)\.nuget\NuGet.targets')" />
  <!-- To modify your build process, add your task inside one of the targets below and uncomment it. 
       Other similar extension points exist, see Microsoft.Common.targets.
  <Target Name="BeforeBuild">
  </Target>
  <Target Name="AfterBuild">
  </Target>
  -->
</Project><|MERGE_RESOLUTION|>--- conflicted
+++ resolved
@@ -37,18 +37,12 @@
     <Reference Include="EntityFramework">
       <HintPath>..\..\packages\EntityFramework.5.0.0\lib\net45\EntityFramework.dll</HintPath>
     </Reference>
-<<<<<<< HEAD
-    <Reference Include="NuGet.Core, Version=2.7.40808.167, Culture=neutral, PublicKeyToken=31bf3856ad364e35, processorArchitecture=MSIL">
-      <SpecificVersion>False</SpecificVersion>
-      <HintPath>..\..\packages\Nuget.Core.2.7.0\lib\net40-Client\NuGet.Core.dll</HintPath>
-=======
     <Reference Include="Microsoft.Web.XmlTransform">
       <HintPath>..\..\packages\Microsoft.Web.Xdt.1.0.0\lib\net40\Microsoft.Web.XmlTransform.dll</HintPath>
     </Reference>
     <Reference Include="NuGet.Core, Version=2.7.40905.79, Culture=neutral, PublicKeyToken=31bf3856ad364e35, processorArchitecture=MSIL">
       <SpecificVersion>False</SpecificVersion>
       <HintPath>..\..\packages\Nuget.Core.2.7.0.1\lib\net40-Client\NuGet.Core.dll</HintPath>
->>>>>>> 7457560f
     </Reference>
     <Reference Include="System" />
     <Reference Include="System.ComponentModel.DataAnnotations" />
