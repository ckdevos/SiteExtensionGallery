--- conflicted
+++ resolved
@@ -1,25 +1,4 @@
 ﻿<?xml version="1.0" encoding="utf-8"?>
-<<<<<<< HEAD
-<ServiceDefinition name="NuGetGallery.Backend.Cloud" xmlns="http://schemas.microsoft.com/ServiceHosting/2008/10/ServiceDefinition" schemaVersion="2013-10.2.2">
-    <WorkerRole name="NuGetGallery.Backend" vmsize="Small">
-        <Imports>
-            <Import moduleName="Diagnostics" />
-            <Import moduleName="RemoteAccess" />
-            <Import moduleName="RemoteForwarder" />
-        </Imports>
-        <ConfigurationSettings>
-            <Setting name="Operations.Storage.Primary" />
-            <Setting name="Operations.Storage.Backup" />
-            <Setting name="Operations.Sql.Primary" />
-            <Setting name="Operations.Sql.Warehouse" />
-            <Setting name="Operations.SqlDac" />
-            <Setting name="Queue.PollInterval" />
-        </ConfigurationSettings>
-        <LocalResources>
-            <LocalStorage name="Logs" cleanOnRoleRecycle="false" sizeInMB="2048" />
-        </LocalResources>
-    </WorkerRole>
-=======
 <ServiceDefinition name="NuGetGallery.Backend.Cloud" xmlns="http://schemas.microsoft.com/ServiceHosting/2008/10/ServiceDefinition" schemaVersion="2014-06.2.4">
   <WorkerRole name="NuGetGallery.Backend" vmsize="Small">
     <Imports>
@@ -32,11 +11,11 @@
       <Setting name="Operations.Storage.Backup" />
       <Setting name="Operations.Sql.Primary" />
       <Setting name="Operations.Sql.Warehouse" />
+      <Setting name="Operations.SqlDac" />
       <Setting name="Queue.PollInterval" />
     </ConfigurationSettings>
     <LocalResources>
       <LocalStorage name="Logs" cleanOnRoleRecycle="false" sizeInMB="2048" />
     </LocalResources>
   </WorkerRole>
->>>>>>> b41e1d45
 </ServiceDefinition>