--- conflicted
+++ resolved
@@ -1,9 +1,6 @@
 ﻿using System.Collections.Generic;
 using System.Globalization;
-<<<<<<< HEAD
-=======
 using System.Linq;
->>>>>>> 65a35f2e
 
 namespace NuGetGallery
 {
@@ -33,8 +30,6 @@
             get; set;
         }
 
-<<<<<<< HEAD
-=======
         public IEnumerable<StatisticsNuGetUsageItem> NuGetClientVersion
         {
             get; set;
@@ -45,7 +40,6 @@
             get; set;
         }
         
->>>>>>> 65a35f2e
         public CultureInfo ClientCulture { get; set; }
 
         public StatisticsPackagesReport Report
@@ -83,8 +77,6 @@
         {
             return downloads.ToString("n0", ClientCulture);
         }
-<<<<<<< HEAD
-=======
 
         public void Update()
         {
@@ -109,6 +101,5 @@
         {
             return (amount / total).ToString("P0", ClientCulture);
         }
->>>>>>> 65a35f2e
     }
 }