--- conflicted
+++ resolved
@@ -1092,12 +1092,9 @@
     <Content Include="Views\Statistics\PackageDownloadsByVersion.cshtml" />
     <Content Include="Views\CuratedFeeds\CuratedFeed.cshtml" />
     <Content Include="Views\Packages\UnverifiablePackage.cshtml" />
-<<<<<<< HEAD
     <Content Include="Views\Packages\ReportMyPackage.cshtml" />
     <Content Include="Views\Pages\Contact.cshtml" />
-=======
     <Content Include="Views\Statistics\PackageDownloadsDetail.cshtml" />
->>>>>>> 703d259e
   </ItemGroup>
   <ItemGroup>
     <Folder Include="DynamicData\CustomPages\" />
