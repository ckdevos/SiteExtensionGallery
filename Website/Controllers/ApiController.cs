﻿using System;
using System.Globalization;
using System.IO;
using System.Linq;
using System.Net;
using System.Threading.Tasks;
using System.Web.Mvc;
using System.Web.UI;
using NuGet;

namespace NuGetGallery
{
    public partial class ApiController : AppController
    {
        private readonly INuGetExeDownloaderService _nugetExeDownloaderService;
        private readonly IPackageFileService _packageFileService;
        private readonly IPackageService _packageService;
        private readonly IUserService _userService;

        public ApiController(
            IPackageService packageService,
            IPackageFileService packageFileService,
            IUserService userService,
            INuGetExeDownloaderService nugetExeDownloaderService)
        {
            _packageService = packageService;
            _packageFileService = packageFileService;
            _userService = userService;
            _nugetExeDownloaderService = nugetExeDownloaderService;
        }

        [ActionName("GetPackageApi")]
        [HttpGet]
        public virtual async Task<ActionResult> GetPackage(string id, string version)
        {
            // if the version is null, the user is asking for the latest version. Presumably they don't want includePrerelease release versions. 
            // The allow prerelease flag is ignored if both partialId and version are specified.
            var package = _packageService.FindPackageByIdAndVersion(id, version, allowPrerelease: false);
            
            if (package == null)
            {
                return new HttpStatusCodeWithBodyResult(
                    HttpStatusCode.NotFound, String.Format(CultureInfo.CurrentCulture, Strings.PackageWithIdAndVersionNotFound, id, version));
            }

            _packageService.AddDownloadStatistics(
                package,
                Request.UserHostAddress,
                Request.UserAgent,
                Request.Headers["NuGet-Operation"]);

            if (!String.IsNullOrWhiteSpace(package.ExternalPackageUrl))
            {
                return Redirect(package.ExternalPackageUrl);
            }
<<<<<<< HEAD

            return await _packageFileService.CreateDownloadPackageActionResultAsync(package);
=======
            else
            {
                return await _packageFileService.CreateDownloadPackageActionResultAsync(HttpContext.Request.Url, package);
            }
>>>>>>> 5f449a18
        }

        [ActionName("GetNuGetExeApi")]
        [HttpGet]
        [OutputCache(VaryByParam = "none", Location = OutputCacheLocation.ServerAndClient, Duration = 600)]
        public virtual Task<ActionResult> GetNuGetExe()
        {
            return _nugetExeDownloaderService.CreateNuGetExeDownloadActionResultAsync(HttpContext.Request.Url);
        }

        [ActionName("VerifyPackageKeyApi")]
        [HttpGet]
        public virtual ActionResult VerifyPackageKey(string apiKey, string id, string version)
        {
            Guid parsedApiKey;
            if (!Guid.TryParse(apiKey, out parsedApiKey))
            {
                return new HttpStatusCodeWithBodyResult(
                    HttpStatusCode.BadRequest, String.Format(CultureInfo.CurrentCulture, Strings.InvalidApiKey, apiKey));
            }

            var user = _userService.FindByApiKey(parsedApiKey);
            if (user == null)
            {
                return new HttpStatusCodeWithBodyResult(
                    HttpStatusCode.Forbidden, String.Format(CultureInfo.CurrentCulture, Strings.ApiKeyNotAuthorized, "push"));
            }

            if (!String.IsNullOrEmpty(id))
            {
                // If the partialId is present, then verify that the user has permission to push for the specific Id \ version combination.
                var package = _packageService.FindPackageByIdAndVersion(id, version);
                if (package == null)
                {
                    return new HttpStatusCodeWithBodyResult(
                        HttpStatusCode.NotFound, String.Format(CultureInfo.CurrentCulture, Strings.PackageWithIdAndVersionNotFound, id, version));
                }

                if (!package.IsOwner(user))
                {
                    return new HttpStatusCodeWithBodyResult(
                        HttpStatusCode.Forbidden, String.Format(CultureInfo.CurrentCulture, Strings.ApiKeyNotAuthorized, "push"));
                }
            }

            return new EmptyResult();
        }

        [ActionName("PushPackageApi")]
        [HttpPut]
        public virtual Task<ActionResult> CreatePackagePut(string apiKey)
        {
            return CreatePackageInternal(apiKey);
        }

        [ActionName("PushPackageApi")]
        [HttpPost]
        public virtual Task<ActionResult> CreatePackagePost(string apiKey)
        {
            return CreatePackageInternal(apiKey);
        }

        private async Task<ActionResult> CreatePackageInternal(string apiKey)
        {
            Guid parsedApiKey;
            if (!Guid.TryParse(apiKey, out parsedApiKey))
            {
                return new HttpStatusCodeWithBodyResult(
                    HttpStatusCode.BadRequest, String.Format(CultureInfo.CurrentCulture, Strings.InvalidApiKey, apiKey));
            }

            var user = _userService.FindByApiKey(parsedApiKey);
            if (user == null)
            {
                return new HttpStatusCodeWithBodyResult(
                    HttpStatusCode.Forbidden, String.Format(CultureInfo.CurrentCulture, Strings.ApiKeyNotAuthorized, "push"));
            }

            var packageToPush = ReadPackageFromRequest();

            // Ensure that the user can push packages for this partialId.
            var packageRegistration = _packageService.FindPackageRegistrationById(packageToPush.Id);
            if (packageRegistration != null)
            {
                if (!packageRegistration.IsOwner(user))
                {
                    return new HttpStatusCodeWithBodyResult(
                        HttpStatusCode.Forbidden, String.Format(CultureInfo.CurrentCulture, Strings.ApiKeyNotAuthorized, "push"));
                }

                // Check if a particular Id-Version combination already exists. We eventually need to remove this check.
                bool packageExists =
                    packageRegistration.Packages.Any(p => p.Version.Equals(packageToPush.Version.ToString(), StringComparison.OrdinalIgnoreCase));
                if (packageExists)
                {
                    return new HttpStatusCodeWithBodyResult(
                        HttpStatusCode.Conflict,
                        String.Format(CultureInfo.CurrentCulture, Strings.PackageExistsAndCannotBeModified, packageToPush.Id, packageToPush.Version));
                }
            }

            var package = _packageService.CreatePackage(packageToPush, user, commitChanges: true);
            using (Stream stream = packageToPush.GetStream())
            {
                await _packageFileService.SavePackageFileAsync(package, stream);
            }

            if (packageToPush.Id.Equals(Constants.NuGetCommandLinePackageId, StringComparison.OrdinalIgnoreCase) && package.IsLatestStable)
            {
                // If we're pushing a new stable version of NuGet.CommandLine, update the extracted executable.
                await _nugetExeDownloaderService.UpdateExecutableAsync(packageToPush);
            }

            return new HttpStatusCodeResult(201);
        }

        [ActionName("DeletePackageApi")]
        [HttpDelete]
        public virtual ActionResult DeletePackage(string apiKey, string id, string version)
        {
            Guid parsedApiKey;
            if (!Guid.TryParse(apiKey, out parsedApiKey))
            {
                return new HttpStatusCodeWithBodyResult(
                    HttpStatusCode.BadRequest, String.Format(CultureInfo.CurrentCulture, Strings.InvalidApiKey, apiKey));
            }

            var user = _userService.FindByApiKey(parsedApiKey);
            if (user == null)
            {
                return new HttpStatusCodeWithBodyResult(
                    HttpStatusCode.Forbidden, String.Format(CultureInfo.CurrentCulture, Strings.ApiKeyNotAuthorized, "delete"));
            }

            var package = _packageService.FindPackageByIdAndVersion(id, version);
            if (package == null)
            {
                return new HttpStatusCodeWithBodyResult(
                    HttpStatusCode.NotFound, String.Format(CultureInfo.CurrentCulture, Strings.PackageWithIdAndVersionNotFound, id, version));
            }

            if (!package.IsOwner(user))
            {
                return new HttpStatusCodeWithBodyResult(
                    HttpStatusCode.Forbidden, String.Format(CultureInfo.CurrentCulture, Strings.ApiKeyNotAuthorized, "delete"));
            }

            _packageService.MarkPackageUnlisted(package);
            return new EmptyResult();
        }

        [ActionName("PublishPackageApi")]
        [HttpPost]
        public virtual ActionResult PublishPackage(string apiKey, string id, string version)
        {
            Guid parsedApiKey;
            if (!Guid.TryParse(apiKey, out parsedApiKey))
            {
                return new HttpStatusCodeWithBodyResult(
                    HttpStatusCode.BadRequest, String.Format(CultureInfo.CurrentCulture, Strings.InvalidApiKey, apiKey));
            }

            var user = _userService.FindByApiKey(parsedApiKey);
            if (user == null)
            {
                return new HttpStatusCodeWithBodyResult(
                    HttpStatusCode.Forbidden, String.Format(CultureInfo.CurrentCulture, Strings.ApiKeyNotAuthorized, "publish"));
            }

            var package = _packageService.FindPackageByIdAndVersion(id, version);
            if (package == null)
            {
                return new HttpStatusCodeWithBodyResult(
                    HttpStatusCode.NotFound, String.Format(CultureInfo.CurrentCulture, Strings.PackageWithIdAndVersionNotFound, id, version));
            }

            if (!package.IsOwner(user))
            {
                return new HttpStatusCodeWithBodyResult(
                    HttpStatusCode.Forbidden, String.Format(CultureInfo.CurrentCulture, Strings.ApiKeyNotAuthorized, "publish"));
            }

            _packageService.MarkPackageListed(package);
            return new EmptyResult();
        }

        protected override void OnException(ExceptionContext filterContext)
        {
            filterContext.ExceptionHandled = true;
            var exception = filterContext.Exception;
            var request = filterContext.HttpContext.Request;
            filterContext.Result = new HttpStatusCodeWithBodyResult(
                HttpStatusCode.InternalServerError, exception.Message, request.IsLocal ? exception.StackTrace : exception.Message);
        }

        protected internal virtual IPackage ReadPackageFromRequest()
        {
            Stream stream;
            if (Request.Files.Count > 0)
            {
                // If we're using the newer API, the package stream is sent as a file.
                stream = Request.Files[0].InputStream;
            }
            else
            {
                stream = Request.InputStream;
            }

            return new ZipPackage(stream);
        }

        [ActionName("PackageIDs")]
        [HttpGet]
        public virtual ActionResult GetPackageIds(string partialId, bool? includePrerelease)
        {
            var query = GetService<IPackageIdsQuery>();
            return new JsonResult
                {
                    Data = (query.Execute(partialId, includePrerelease).ToArray()),
                    JsonRequestBehavior = JsonRequestBehavior.AllowGet
                };
        }

        [ActionName("PackageVersions")]
        [HttpGet]
        public virtual ActionResult GetPackageVersions(string id, bool? includePrerelease)
        {
            var query = GetService<IPackageVersionsQuery>();
            return new JsonResult
                {
                    Data = query.Execute(id, includePrerelease).ToArray(),
                    JsonRequestBehavior = JsonRequestBehavior.AllowGet
                };
        }
    }
}<|MERGE_RESOLUTION|>--- conflicted
+++ resolved
@@ -53,15 +53,8 @@
             {
                 return Redirect(package.ExternalPackageUrl);
             }
-<<<<<<< HEAD
-
-            return await _packageFileService.CreateDownloadPackageActionResultAsync(package);
-=======
-            else
-            {
-                return await _packageFileService.CreateDownloadPackageActionResultAsync(HttpContext.Request.Url, package);
-            }
->>>>>>> 5f449a18
+
+            return await _packageFileService.CreateDownloadPackageActionResultAsync(HttpContext.Request.Url, package);
         }
 
         [ActionName("GetNuGetExeApi")]
