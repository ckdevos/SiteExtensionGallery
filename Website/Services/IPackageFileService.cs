--- conflicted
+++ resolved
@@ -11,14 +11,11 @@
         ///     Creates an ActionResult that allows a third-party client to download the nupkg for the package.
         /// </summary>
         Task<ActionResult> CreateDownloadPackageActionResultAsync(Uri requestUrl, Package package);
-<<<<<<< HEAD
-=======
 
         /// <summary>
         ///     Creates an ActionResult that allows a third-party client to download the nupkg for the package.
         /// </summary>
         Task<ActionResult> CreateDownloadPackageActionResultAsync(Uri requestUrl, string unsafeId, string unsafeVersion);
->>>>>>> ec7d386a
 
         /// <summary>
         ///     Deletes the nupkg from the file storage.
